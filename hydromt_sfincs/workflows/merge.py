--- conflicted
+++ resolved
@@ -42,15 +42,11 @@
         If provided the output data is projected to this grid, otherwise to the first input grid.
     reproj_kwargs: dict, optional
         Keyword arguments for reprojecting the data to the destination grid. Only used of no da_like is provided.
-<<<<<<< HEAD
-
-=======
     buffer_cells : int, optional
         Number of cells between datasets to ensure smooth transition of bed levels, by default 0
     interp_method : str, optional
         Interpolation method used to fill the buffer cells , by default "linear"    
     
->>>>>>> 9eaaf054
     Returns
     -------
     xr.DataArray
