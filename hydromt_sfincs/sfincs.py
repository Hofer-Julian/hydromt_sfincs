# -*- coding: utf-8 -*-
import os
from os.path import join, isfile, abspath, dirname, basename, isabs
import glob
import numpy as np
import logging
import pyflwdir
import geopandas as gpd
from rasterio.warp import transform_bounds
from shapely.geometry import box
import pandas as pd
import xarray as xr
from typing import Dict, Tuple, List, Union
from scipy import ndimage

import hydromt
from hydromt.models.model_grid import GridModel
from hydromt.models.model_mesh import MeshMixin
from hydromt.vector import GeoDataset, GeoDataArray
from hydromt.raster import RasterDataset, RasterDataArray

from . import workflows, utils, plots, DATADIR
from .regulargrid import RegularGrid
from .sfincs_input import SfincsInput

__all__ = ["SfincsModel"]

logger = logging.getLogger(__name__)


class SfincsModel(MeshMixin, GridModel):
    _NAME = "sfincs"
    _GEOMS = {
        "gauges": "obs",
        "weirs": "weir",
        "thin_dams": "thd",
    }  # parsed to dict of geopandas.GeoDataFrame
    _FORCING_1D = {
        "waterlevel": (
            ["bzs"],
            "bnd",
        ),  #  timeseries (can be multiple), locations tuple
        "discharge": (["dis"], "src"),
        "precip": (["precip"], None),
        "waves": (["bhs", "btp", "bwd", "bds"], "bwv"),  # TODO check names and test
        "wavemaker": (["whi", "wti", "wst"], "wvp"),  # TODO check names and test
    }
    _FORCING_2D = {
        "precip2d": "netampr",  # TODO discuss which 2D forcings exist
    }
    _FORCING_SPW = {"spiderweb": "spw"}  # TODO add read and write functions
    _MAPS = ["msk", "dep", "scs", "manning", "qinf"]
    _FOLDERS = []
    _CLI_ARGS = {"region": "setup_grid", "res": "setup_grid"}
    _CONF = "sfincs.inp"
    _DATADIR = DATADIR
    _ATTRS = {
        "dep": {"standard_name": "elevation", "unit": "m+ref"},
        "msk": {"standard_name": "mask", "unit": "-"},
        "scs": {
            "standard_name": "potential maximum soil moisture retention",
            "unit": "in",
        },
        "qinf": {"standard_name": "infiltration rate", "unit": "mm.hr-1"},
        "manning": {"standard_name": "manning roughness", "unit": "s.m-1/3"},
        "bzs": {"standard_name": "waterlevel", "unit": "m+ref"},
        "dis": {"standard_name": "discharge", "unit": "m3.s-1"},
        "netampr": {"standard_name": "precipitation", "unit": "mm.hr-1"},
        "precip": {"standard_name": "precipitation", "unit": "mm.hr-1"},
    }

    def __init__(
        self,
        root: str = None,
        mode: str = "w",
        config_fn: str = "sfincs.inp",
        grid_type: str = "regular",
        write_gis: bool = True,
        data_libs: Union[List[str], str] = None,
        logger=logger,
    ):
        """
        The SFINCS model class (SfincsModel) contains methods to read, write, setup and edit
        `SFINCS <https://sfincs.readthedocs.io/en/latest/>`_ models.

        Parameters
        ----------
        root: str, Path, optional
            Path to model folder
        mode: {'w', 'r+', 'r'}
            Open model in write, append or reading mode, by default 'w'
        config_fn: str, Path, optional
            Filename of model config file, by default "sfincs.inp"
        write_gis: bool
            Write model files additionally to geotiff and geojson, by default True
        data_libs: List, str
            List of data catalog yaml files, by default None

        """
        # model folders
        self._write_gis = write_gis
        if write_gis and "gis" not in self._FOLDERS:
            self._FOLDERS.append("gis")

        super().__init__(
            root=root,
            mode=mode,
            config_fn=config_fn,
            data_libs=data_libs,
            logger=logger,
        )

        # placeholder grid classes
        self.grid_type = grid_type
        self.reggrid = None
        self.quadtree = None

    @property
    def mask(self):
        """Returns model mask"""
        if self.grid_type == "regular":
            if "msk" in self.grid:
                return self.grid["msk"]
            elif self.reggrid is not None:
                return self.reggrid.empty_mask

    @property
    def region(self) -> gpd.GeoDataFrame:
        """Returns the geometry of the active model cells."""
        # NOTE overwrites propertie in GridModel
        region = gpd.GeoDataFrame()
        if "region" in self.geoms:
            region = self.geoms["region"]
        elif self.mask is not None:
            da = xr.where(self.mask > 0, 1, 0).astype(np.int16)
            da.raster.set_nodata(0)
            region = da.raster.vectorize().dissolve()
        return region

    def create_grid(
        self,
        x0: float,
        y0: float,
        dx: float,
        dy: float,
        nmax: int,
        mmax: int,
        rotation: float = None,
        crs: int = None,
        grid_type: str = "regular",
        gdf_refinment: gpd.GeoDataFrame = None,
    ):
        self._config.update(
            x0=x0, y0=y0, dx=dx, dy=dy, nmax=nmax, mmax=mmax, rotation=rotation, crs=crs
        )
        self.update_grid_from_config()
        # TODO gdf_refinment for quadtree

    def create_grid_from_region(
        self,
        gdf_region: gpd.GeoDataFrame,
        res: float,
        grid_type: str = "regular",
        gdf_refinment: gpd.GeoDataFrame = None,
    ):
        west, south, east, north = gdf_region.total_bounds
        mmax = int(np.ceil((east - west) / res))
        nmax = int(np.ceil((north - south) / res))
        # TODO gdf_region.minimum_rotated_rectangle for rotated grid
        # https://stackoverflow.com/questions/66108528/angle-in-minimum-rotated-rectangle
        self.create_grid(
            x0=west,
            y0=south,
            dx=res,
            dy=res,
            nmax=nmax,
            mmax=mmax,
            grid_type=grid_type,
            gdf_refinment=gdf_refinment,
        )

    # TODO should it be dep or topobathy?
    def create_dep(
        self,
        da_list: List[xr.DataArray],
        merge_kwargs: Union[Dict, List[Dict]] = {},
        reproj_kwargs: dict = {},
    ):
        if self.grid_type == "regular":
            da_dep = self.reggrid.create_dep(
                da_list=da_list, merge_kwargs=merge_kwargs, reproj_kwargs=reproj_kwargs
            )
            self.set_grid(da_dep, name="dep")

    def create_mask_active(
        self,
        gdf_include: gpd.GeoDataFrame = None,
        gdf_exclude: gpd.GeoDataFrame = None,
        elv_min: float = None,
        elv_max: float = None,
        fill_area: float = 10,
        drop_area: float = 0,
        connectivity: int = 8,
        all_touched=True,
    ) -> xr.DataArray:
        """Returns a boolean mask of valid (non nondata) elevation cells, optionally bounded
        by several criteria.

        Parameters
        ----------
        gdf_include, gdf_exclude: geopandas.GeoDataFrame, optional
            Geometries with areas to include/exclude from the active model cells.
            Note that include (second last) and exclude (last) and areas are processed after other critera,
            i.e. `elv_min`, `elv_max` and `drop_area`, and thus overrule these criteria for active model cells.
        elv_min, elv_max : float, optional
            Minimum and maximum elevation thresholds for active model cells.
        fill_area : float, optional
            Maximum area [km2] of contiguous cells below `elv_min` or above `elv_max` but surrounded
            by cells within the valid elevation range to be kept as active cells, by default 10 km2.
        drop_area : float, optional
            Maximum area [km2] of contiguous cells to be set as inactive cells, by default 0 km2.
        connectivity: {4, 8}
            The connectivity used to define contiguous cells, if 4 only horizontal and vertical
            connections are used, if 8 (default) also diagonal connections.
        all_touched: bool, optional
            if True (default) include (or exclude) a cell in the mask if it touches any of the
            include (or exclude) geometries. If False, include a cell only if its center is
            within one of the shapes, or if it is selected by Bresenham's line algorithm.

        Returns
        -------
        xr.DataArray
            model elevation mask
        """
        if self.grid_type == "regular":
            da_mask = self.reggrid.create_mask_active(
                da_dep=self.grid["dep"] if "dep" in self.grid else None,
                gdf_include=gdf_include,
                gdf_exclude=gdf_exclude,
                elv_min=elv_min,
                elv_max=elv_max,
                fill_area=fill_area,
                drop_area=drop_area,
                connectivity=connectivity,
                all_touched=all_touched,
            )
            self.set_grid(da_mask, name="msk")
        return da_mask

    def create_mask_bounds(
        self,
        btype: str = "waterlevel",
        gdf_include: gpd.GeoDataFrame = None,
        gdf_exclude: gpd.GeoDataFrame = None,
        elv_min: float = None,
        elv_max: float = None,
        connectivity: int = 8,
        all_touched=False,
    ) -> xr.DataArray:
        """Returns a boolean mask model boundary cells, optionally bounded by several
        criteria. Boundary cells are defined by cells at the edge of active model domain.

        Parameters
        ----------
        btype: {'waterlevel', 'outflow'}
            Boundary type
        gdf_include, gdf_exclude: geopandas.GeoDataFrame
            Geometries with areas to include/exclude from the model boundary.
            Note that exclude (second last) and include (last) areas are processed after other critera,
            i.e. `elv_min`, `elv_max`, and thus overrule these criteria for model boundary cells.
        elv_min, elv_max : float, optional
            Minimum and maximum elevation thresholds for boundary cells.
        connectivity: {4, 8}
            The connectivity used to detect the model edge, if 4 only horizontal and vertical
            connections are used, if 8 (default) also diagonal connections.
        all_touched: bool, optional
            if True (default) include (or exclude) a cell in the mask if it touches any of the
            include (or exclude) geometries. If False, include a cell only if its center is
            within one of the shapes, or if it is selected by Bresenham's line algorithm.

        Returns
        -------
        bounds: xr.DataArray
            Boolean mask of model boundary cells.
        """

        if self.grid_type == "regular":
            da_mask = self.reggrid.create_mask_bounds(
                da_mask=self.grid["msk"],
                btype=btype,
                gdf_include=gdf_include,
                gdf_exclude=gdf_exclude,
                da_dep=self.grid["dep"] if "dep" in self.grid else None,
                elv_min=elv_min,
                elv_max=elv_max,
                connectivity=connectivity,
                all_touched=all_touched,
            )
            self.set_grid(da_mask, name="msk")
        return da_mask

    def setup_topobathy(
        self,
        topobathy_fn,
        reproj_method="bilinear",
    ):
        """Setup model grid and interpolate topobathy (dep) data to this grid.

        NOTE: This method should be called after `setup_region` but before any other model component.

        The input topobathy dataset is reprojected to the model projected `crs` and
        resolution `res` using `reproj_method` interpolation.

        Adds model layers:

        * **dep** map: combined elevation/bathymetry [m+ref]

        Parameters
        ----------
        topobathy_fn : str
            Path or data source name for topobathy raster data.
        res : float
            Model resolution [m], by default 100 m.
            If None, the basemaps res is used.
        crs : str, int, optional
            Model Coordinate Reference System (CRS) as epsg code.
            By default 'utm' in which case the region centroid UTM zone is used.
            If None, the basemaps CRS is used. This must be a projected CRS.
        reproj_method: str, optional
            Method used to reproject topobathy data, by default 'bilinear'
        """
        if self.region is None:
            raise ValueError("Model region not found, run `setup_region` first.")

        # read global data (lazy!)
        da_elv = self.data_catalog.get_rasterdataset(
            topobathy_fn, geom=self.region, buffer=20, variables=["elevtn"]
        )
        # self.create_dep()

    def setup_merge_topobathy(
        self,
        topobathy_fn,
        elv_min=None,
        elv_max=None,
        mask_fn=None,
        max_width=0,
        offset_fn=None,
        offset_constant=0,
        merge_buffer=0,
        merge_method="first",
        reproj_method="bilinear",
        interp_method="linear",
    ):
        """Updates the existing model topobathy data (dep file) with a new topobathy
        source within the current model extent.

        By default (`merge_method="first"`) invalid (nodata) cells in the current topobathy
        data are replaced with values from the new topobathy source.

        Use `offset_fn` for a spatially varying, or `offset_constant` for a spatially uniform
        offset to convert the vertical datum of the new source before merging.

        Gaps in the data (i.e. areas with nodata cells surrounded areas with valid elevation)
        are interpolated based on `interp_method`, by deafult 'linear'. Gaps are not
        interpolated if `interp_method = None`

        Updates model layer:

        * **dep** map: combined elevation/bathymetry [m+ref]

        Parameters
        ----------
        topobathy_fn : str, optional
            Path or data source name for topobathy raster data.

            * Required variables: ['elevtn']
        mask_fn : str, optional
            Path or data source name of polygon with valid new topobathy cells.
        max_width: int, optional
            Maximum width (number of cells) to append to valid dep cells if larger than
            zero. By default 0.
        elv_min, elv_max : float, optional
            Minimum and maximum elevation caps for new topobathy cells, cells outside
            this range are linearly interpolated. Note: applied after offset!
        offset_fn : str, optional
            Path or data source name for Spatially varying map with difference between
            the vertical reference of the current model topobathy and the new data source [m].
            The offset is added to the new source before merging.
        offset_fn : float, optional
            Same as `offset_fn` but spatially uniform value [m].
        merge_buffer : int, optional
            Buffer (number of cells) around the original (`merge_method = 'first'`)
            or new (`merge_method = 'last'`) data source where values are interpolated
            using `interp_method`.
            Not recommended to use in combination with merge_methods 'min' or 'max'
        merge_method: {'first','last','min','max'}, optional
            merge method, by default 'first':

            * first: use valid new where existing invalid
            * last: use valid new
            * min: pixel-wise min of existing and new
            * max: pixel-wise max of existing and new
        reproj_method: {'bilinear', 'cubic', 'nearest'}
            Method used to reproject the offset and second dataset to the grid of the
            new topobathy dataset, by default 'bilinear'
        interp_method, {'linear', 'nearest', 'rio_idw'}, optional
            Method used to interpolate holes of nodata in the merged dataset,
            by default 'linear'. If None holes are not interpolated.
        """
        name = "dep"
        assert name in self.grid
        da_elv = self.grid[name]
        geom = self.grid.raster.box
        da_elv2 = self.data_catalog.get_rasterdataset(
            topobathy_fn, geom=geom, buffer=10, variables=["elevtn"]
        )
        kwargs = dict(
            reproj_method=reproj_method,
            interp_method=interp_method,
            merge_buffer=merge_buffer,
            merge_method=merge_method,
            max_width=max_width,
        )
        # mask
        if mask_fn is not None:
            gdf_mask = self.data_catalog.get_geodataframe(mask_fn)
            da_elv2 = da_elv2.raster.clip_geom(gdf_mask, mask=True)
        # offset
        if offset_fn is not None:
            # variable name not important, but must be single variable
            da_offset = self.data_catalog.get_rasterdataset(
                offset_fn, geom=geom, buffer=10
            )
            assert isinstance(da_offset, xr.DataArray)
            kwargs.update(da_offset=da_offset)
        elif offset_constant > 0:
            kwargs.update(da_offset=offset_constant)
        # merge
        da_dep_merged = workflows.merge_topobathy(
            da_elv,
            da_elv2,
            elv_min=elv_min,
            elv_max=elv_max,
            logger=self.logger,
            **kwargs,
        )
        self.set_grid(data=da_dep_merged.round(2), name=name)

    def setup_mask_active(
        self,
        include_mask_fn=None,
        exclude_mask_fn=None,
        mask_buffer=0,
        elv_min=None,
        elv_max=None,
        fill_area=10,
        drop_area=0,
        connectivity=8,
        all_touched=True,
        reset_mask=False,
    ):
        """Creates mask of active model cells.

        The SFINCS model mask defines 0) Inactive, 1) active, and 2) waterlevel boundary
        and 3) outflow boundary cells. This method sets the active cells set using,
        while boundary cells are set in the `setup_bounds` method.

        Active model cells are based on cells with valid elevation (i.e. not nodata),
        optionally bounded by areas inside the include geomtries, outside the exclude geomtries,
        larger or equal than a minimum elevation threshhold and smaller or equal than a
        maximum elevation threshhold.
        All conditions are combined using a logical AND operation.

        NOTE: Inactive cells are set to nodata values in all grid which cannot be undone!

        Sets model layers:

        * **msk** map: model mask [-]

        Parameters
        ----------
        include_mask_fn, exclude_mask_fn: str, optional
            Path or data source name of polygons to include/exclude from the active model domain.
            Note that exclude (second last) and include (last) areas are processed after other critera,
            i.e. `elv_min`, `elv_max` and `drop_area`, and thus overrule these criteria for active model cells.
        mask_buffer: float, optional
            If larger than zero, extend the `include_mask` geometry with a buffer [m],
            by default 0.
        elv_min, elv_max : float, optional
            Minimum and maximum elevation thresholds for active model cells.
        fill_area : float, optional
            Maximum area [km2] of contiguous cells below `elv_min` or above `elv_max` but surrounded
            by cells within the valid elevation range to be kept as active cells, by default 10 km2.
        drop_area : float, optional
            Maximum area [km2] of contiguous cells to be set as inactive cells, by default 0 km2.
        connectivity, {4, 8}:
            The connectivity used to define contiguous cells, if 4 only horizontal and vertical
            connections are used, if 8 (default) also diagonal connections.
        all_touched: bool, optional
            if True (default) include (or exclude) a cell in the mask if it touches any of the
            include (or exclude) geometries. If False, include a cell only if its center is
            within one of the shapes, or if it is selected by Bresenham's line algorithm.
        reset_mask: bool, optional
            If True, reset existing mask layer. If False (default) updating existing mask.
            Note that previously set inactive cells can not be reset to active cells.
        """

        if reset_mask and "msk" in self.grid:  # reset
            self._grid = self._grid.drop_vars("msk")

        # read geometries
        gdf1, gdf2 = None, None
        bbox = self.region.to_crs(4326).total_bounds
        if include_mask_fn is not None:
            gdf1 = self.data_catalog.get_geodataframe(include_mask_fn, bbox=bbox)
            if mask_buffer > 0:  # NOTE assumes model in projected CRS!
                gdf1["geometry"] = gdf1.to_crs(self.crs).buffer(mask_buffer)
        if exclude_mask_fn is not None:
            gdf2 = self.data_catalog.get_geodataframe(exclude_mask_fn, bbox=bbox)

        # get mask
        da_mask = self.create_mask_active(
            gdf_include=gdf1,
            gdf_exclude=gdf2,
            elv_min=elv_min,
            elv_max=elv_max,
            fill_area=fill_area,
            drop_area=drop_area,
            connectivity=connectivity,
            all_touched=all_touched,
            # logger=self.logger,
        )

        n = np.count_nonzero(da_mask.values)
        self.logger.debug(f"Mask with {n:d} active cells set; updating grid ...")
        # update all grid layers
        for name in self._grid.raster.vars:
            da = self._grid[name]
            self._grid[name] = da.where(da_mask, da.raster.nodata)
        # update sfincs mask with boolean mask to conserve mask values
        da_mask = self.mask.where(da_mask, np.uint8(0))  # unint8 dtype!
        self.set_grid(da_mask, "msk")

        self.logger.debug(f"Derive region geometry based on active cells.")
        region = da_mask.where(da_mask <= 1, 1).raster.vectorize()
        self.set_geoms(region, "region")

    def setup_mask_bounds(
        self,
        btype="waterlevel",
        include_mask_fn=None,
        exclude_mask_fn=None,
        elv_min=None,
        elv_max=None,
        connectivity=8,
        reset_bounds=False,
    ):
        """Set boundary cells in the model mask.

        The SFINCS model mask defines 0) Inactive, 1) active, and 2) waterlevel boundary
        and 3) outflow boundary cells. Active cells set using the `setup_mask` method,
        while this method sets both types of boundary cells, see `btype` argument.

        Boundary cells at the edge of the active model domain,
        optionally bounded by areas inside the include geomtries, outside the exclude geomtries,
        larger or equal than a minimum elevation threshhold and smaller or equal than a
        maximum elevation threshhold.
        All conditions are combined using a logical AND operation.

        Updates model layers:

        * **msk** map: model mask [-]

        Parameters
        ----------
        btype: {'waterlevel', 'outflow'}
            Boundary type
        include_mask_fn, exclude_mask_fn: str, optional
            Path or data source name for geometries with areas to include/exclude from the model boundary.
            Note that exclude (second last) and include (last) areas are processed after other critera,
            i.e. `elv_min`, `elv_max`, and thus overrule these criteria for model boundary cells.
        elv_min, elv_max : float, optional
            Minimum and maximum elevation thresholds for boundary cells.
        reset_bounds: bool, optional
            If True, reset existing boundary cells of the selected boundary
            type (`btype`) before setting new boundary cells, by default False.
        connectivity, {4, 8}:
            The connectivity used to detect the model edge, if 4 only horizontal and vertical
            connections are used, if 8 (default) also diagonal connections.
        """
        btype = btype.lower()
        bvalues = {"waterlevel": 2, "outflow": 3}
        if btype not in bvalues:
            raise ValueError('btype must be one of "waterlevel", "outflow"')
        bvalue = bvalues[btype]

        # get include / exclude geometries
        gdf_include, gdf_exclude = None, None
        bbox = self.region.to_crs(4326).total_bounds

        if include_mask_fn:
            gdf_include = self.data_catalog.get_geodataframe(include_mask_fn, bbox=bbox)
        if exclude_mask_fn:
            gdf_exclude = self.data_catalog.get_geodataframe(exclude_mask_fn, bbox=bbox)

        # update model mask
        da_mask = self.mask
        if reset_bounds:  # reset existing boundary cells
            self.logger.debug(f"{btype} (mask={bvalue:d}) boundary cells reset.")
            da_mask = da_mask.where(
                da_mask != np.uint8(bvalue), np.uint8(1)
            )  # TODO check, should be ==?

        # mask values
        da_mask_bounds = self.create_mask_bounds(
            btype=btype,
            gdf_include=gdf_include,
            gdf_exclude=gdf_exclude,
            elv_min=elv_min,
            elv_max=elv_max,
            connectivity=connectivity,
        )

        self.set_grid(da_mask_bounds, "msk")

    def setup_river_hydrography(self, hydrography_fn=None, adjust_dem=False, **kwargs):
        """Setup hydrography layers for flow directions ("flwdir") and upstream area
        ("uparea") which are required to setup the setup_river* model components.

        If no hydrography data is provided (`hydrography_fn=None`) flow directions are
        derived from the model elevation data.
        Note that in that case the upstream area map will miss the contribution from area
        upstream of the model domain and incoming rivers in the `setup_river_inflow`
        cannot be detected.

        If the model crs or resolution is different from the input hydrography data,
        it is reprojected to the model grid. Note that this works best if the destination
        resolution is roughly the same or higher (i.e. smaller cells).

        Adds model layers (both not used by SFINCS!):

        * **uparea** map: upstream area [km2]
        * **flwdir** map: local D8 flow directions [-]

        Updates model layer (if `adjust_dem=True`):

        * **dep** map: combined elevation/bathymetry [m+ref]

        Parameters
        ----------
        hydrography_fn : str
            Path or data source name for hydrography raster data, by default None
            and derived from model elevation data.

            * Required variable: ['uparea']
            * Optional variable: ['flwdir']
        adjust_dem: bool, optional
            Adjust the model elevation such that each downstream cell is at the
            same or lower elevation. By default True.
        """
        name = "dep"
        assert name in self.grid
        da_elv = self.grid[name]
        if hydrography_fn is not None:
            ds_hydro = self.data_catalog.get_rasterdataset(
                hydrography_fn, geom=self.region, buffer=20, single_var_as_array=False
            )
            assert "uparea" in ds_hydro
            warp = ~da_elv.raster.aligned_grid(ds_hydro)
            if warp or "flwdir" not in ds_hydro:
                self.logger.info("Reprojecting hydrography data to destination grid.")
                ds_out = hydromt.flw.reproject_hydrography_like(
                    ds_hydro, da_elv, logger=self.logger, **kwargs
                )
            else:
                ds_out = ds_hydro[["uparea", "flwdir"]].raster.clip_bbox(
                    da_elv.raster.bounds
                )
            ds_out = ds_out.raster.mask(da_elv != da_elv.raster.nodata)
        else:
            self.logger.info("Getting hydrography data from model grid.")
            da_flw = hydromt.flw.d8_from_dem(da_elv, **kwargs)
            flwdir = hydromt.flw.flwdir_from_da(da_flw, ftype="d8")
            da_upa = xr.DataArray(
                dims=da_elv.raster.dims,
                data=flwdir.upstream_area(unit="km2"),
                name="uparea",
            )
            da_upa.raster.set_nodata(-9999)
            ds_out = xr.merge([da_flw, da_upa.reset_coords(drop=True)])

        self.logger.info("Saving hydrography data to grid.")
        self.set_grid(ds_out["uparea"])
        self.set_grid(ds_out["flwdir"])

        if adjust_dem:
            self.logger.info(f"Hydrologically adjusting {name} map.")
            flwdir = hydromt.flw.flwdir_from_da(ds_out["flwdir"], ftype="d8")
            da_elv.data = flwdir.dem_adjust(da_elv.values)
            self.set_grid(da_elv.round(2), name)

    def setup_river_bathymetry(
        self,
        river_geom_fn=None,
        river_mask_fn=None,
        qbankfull_fn=None,
        rivdph_method="gvf",
        rivwth_method="geom",
        river_upa=25.0,
        river_len=1000,
        min_rivwth=50.0,
        min_rivdph=1.0,
        rivbank=True,
        rivbankq=25,
        segment_length=3e3,
        smooth_length=10e3,
        constrain_rivbed=True,
        constrain_estuary=True,
        dig_river_d4=True,
        plot_riv_profiles=0,
        **kwargs,  # for workflows.get_river_bathymetry method
    ):
        """Burn rivers into the model elevation (dep) file.

        NOTE: this method is experimental and may change in the near future.

        River cells are based on the `river_mask_fn` raster file if `rivwth_method='mask'`,
        or if `rivwth_method='geom'` the rasterized segments buffered with half a river width
        ("rivwth" [m]) if that attribute is found in `river_geom_fn`.

        If a river segment geometry file `river_geom_fn` with bedlevel column ("zb" [m+REF]) or
        a river depth ("rivdph" [m]) in combination with `rivdph_method='geom'` is provided,
        this attribute is used directly.

        Otherwise, a river depth is estimated based on bankfull discharge ("qbankfull" [m3/s])
        attribute taken from the nearest river segment in `river_geom_fn` or `qbankfull_fn`
        upstream river boundary points if provided.

        The river depth is relative to the bankfull elevation profile if `rivbank=True` (default),
        which is estimated as the `rivbankq` elevation percentile [0-100] of cells neighboring river cells.
        This option requires the flow direction ("flwdir") and upstream area ("uparea") maps to be set
        using the "setup_river_hydrography" method. If `rivbank=False` the depth is simply subtracted
        from the elevation of river cells.

        Missing river width and river depth values are filled by propagating valid values downstream and
        using the constant minimum values `min_rivwth` and `min_rivdph` for the remaining missing values.

        Updates model layer:

        * **dep** map: combined elevation/bathymetry [m+ref]

        Adds model layers

        * **rivmsk** map: map of river cells (not used by SFINCS)
        * **rivers** geom: geometry of rivers (not used by SFINCS)

        Parameters
        ----------
        river_geom_fn : str, optional
            Line geometry with river attribute data.

            * Required variable for direct bed level burning: ['zb']
            * Required variable for direct river depth burning: ['rivdph'] (only in combination with rivdph_method='geom')
            * Variables used for river depth estimates: ['qbankfull', 'rivwth']

        river_mask_fn : str, optional
            River mask raster used to define river cells
        qbankfull_fn: str, optional
            Point geometry with bankfull discharge estimates

            * Required variable: ['qbankfull']

        rivdph_method : {'gvf', 'manning', 'powlaw'}
            River depth estimate method, by default 'gvf'
        rivwth_method : {'geom', 'mask'}
            Derive the river with from either the `river_geom_fn` (geom) or
            `river_mask_fn` (mask; default) data.
        river_upa : float, optional
            Minimum upstream area threshold for rivers [km2], by default 25.0
        river_len: float, optional
            Mimimum river length within the model domain threshhold [m], by default 1000 m.
        min_rivwth, min_rivdph: float, optional
            Minimum river width [m] (by default 50.0) and depth [m] (by default 1.0)
        rivbank: bool, optional
            If True (default), approximate the reference elevation for the river depth based
            on the river bankfull elevation at cells neighboring river cells. Otherwise
            use the elevation of the local river cell as reference level.
        rivbankq : float, optional
            quantile [1-100] for river bank estimation, by default 25
        segment_length : float, optional
            Approximate river segment length [m], by default 5e3
        smooth_length : float, optional
            Approximate smoothing length [m], by default 10e3
        constrain_estuary : bool, optional
            If True (default) fix the river depth in estuaries based on the upstream river depth.
        constrain_rivbed : bool, optional
            If True (default) correct the river bed level to be hydrologically correct,
            i.e. sloping downward in downstream direction.
        dig_river_d4: bool, optional
            If True (default), dig the river out to be hydrologically connected in D4.
        """
        if river_mask_fn is None and rivwth_method == "mask":
            raise ValueError(
                '"river_mask_fn" should be provided if rivwth_method="mask".'
            )
        # get basemap river flwdir
        self.mask  # make sure msk is grid
        ds = self.grid
        flwdir = None
        if "flwdir" in ds:
            flwdir = hydromt.flw.flwdir_from_da(ds["flwdir"], mask=False)

        # read river line geometry data
        gdf_riv = None
        if river_geom_fn is not None:
            gdf_riv = self.data_catalog.get_geodataframe(
                river_geom_fn, geom=self.region
            ).to_crs(self.crs)
        # read river bankfull point data
        gdf_qbf = None
        if qbankfull_fn is not None:
            gdf_qbf = self.data_catalog.get_geodataframe(
                qbankfull_fn,
                geom=self.region,
            ).to_crs(self.crs)
        # read river mask raster data
        da_rivmask = None
        if river_mask_fn is not None:
            da_rivmask = self.data_catalog.get_rasterdataset(
                river_mask_fn, geom=self.region
            ).raster.reproject_like(ds, "max")
            ds["rivmsk"] = da_rivmask.where(self.mask != 0, 0) != 0
        elif "rivmsk" in ds:
            self.logger.info(
                'River mask based on internal "rivmsk" layer. If this is unwanted '
                "delete the gis/rivmsk.tif file or drop the rivmsk grid variable."
            )

        # estimate elevation bed level based on qbankfull (and other parameters)
        if not (gdf_riv is not None and "zb" in gdf_riv):
            if flwdir is None:
                msg = '"flwdir" staticmap layer missing, run "setup_river_hydrography".'
                raise ValueError(msg)
            gdf_riv, ds["rivmsk"] = workflows.get_river_bathymetry(
                ds,
                flwdir=flwdir,
                gdf_riv=gdf_riv,
                gdf_qbf=gdf_qbf,
                rivdph_method=rivdph_method,
                rivwth_method=rivwth_method,
                river_upa=river_upa,
                river_len=river_len,
                min_rivdph=min_rivdph,
                min_rivwth=min_rivwth,
                rivbank=rivbank,
                rivbankq=rivbankq,
                segment_length=segment_length,
                smooth_length=smooth_length,
                elevtn_name="dep",
                constrain_estuary=constrain_estuary,
                constrain_rivbed=constrain_rivbed,
                logger=self.logger,
                **kwargs,
            )
        elif "rivmsk" not in ds:
            buffer = gdf_riv["rivwth"].values if "rivwth" in gdf_riv else 0
            gdf_riv_buf = gdf_riv.buffer(buffer)
            ds["rivmsk"] = ds.raster.geometry_mask(gdf_riv_buf, all_touched=True)

        # set elevation bed level
        da_elv1, ds["rivmsk"] = workflows.burn_river_zb(
            gdf_riv=gdf_riv,
            da_elv=ds["dep"],
            da_msk=ds["rivmsk"],
            flwdir=flwdir,
            river_d4=dig_river_d4,
            logger=self.logger,
        )

        if plot_riv_profiles > 0:
            # TODO move to plots
            import matplotlib.pyplot as plt

            flw = pyflwdir.from_dataframe(gdf_riv.set_index("idx"))
            upa_pit = gdf_riv.loc[flw.idxs_pit, "uparea"]
            n = int(plot_riv_profiles)
            idxs = flw.idxs_pit[np.argsort(upa_pit).values[::-1]][:n]
            paths, _ = flw.path(idxs=idxs, direction="up")
            _, axes = plt.subplots(n, 1, figsize=(7, n * 4))
            for path, ax in zip(paths, axes):
                g0 = gdf_riv.loc[path, :]
                x = g0["rivdst"].values
                ax.plot(x, g0["zs"], "--k", label="bankfull")
                ax.plot(x, g0["elevtn"], ":k", label="original zb")
                ax.plot(x, g0["zb"], "--g", label=f"{rivdph_method} zb (corrected)")
                mask = da_elv1.raster.geometry_mask(g0).values
                x1 = flwdir.distnc[mask]
                y1 = da_elv1.data[mask]
                s1 = np.argsort(x1)
                ax.plot(x1[s1], y1[s1], ".b", ms=2, label="zb (burned)")
            ax.legend()
            if not os.path.isdir(join(self.root, "figs")):
                os.makedirs(join(self.root, "figs"))
            fn_fig = join(self.root, "figs", "river_bathymetry.png")
            plt.savefig(fn_fig, dpi=225, bbox_inches="tight")

        # update dep
        self.set_grid(da_elv1.round(2), name="dep")
        # keep river geom and rivmsk for postprocessing
        self.set_geoms(gdf_riv, name="rivers")
        # save rivmask as int8 map (geotif does not support bool maps)
        da_rivmask = ds["rivmsk"].astype(np.int8).where(ds["msk"] > 0, 255)
        da_rivmask.raster.set_nodata(255)
        self.set_grid(da_rivmask, name="rivmsk")

    def setup_river_inflow(
        self,
        hydrography_fn=None,
        river_upa=25.0,
        river_len=1e3,
        river_width=2e3,
        keep_rivers_geom=False,
        buffer=10,
        **kwargs,  # catch deprecated args
    ):
        """Setup river inflow (source) points where a river enters the model domain.

        NOTE: this method requires the either `hydrography_fn` or `setup_river_hydrography` to be run first.
        NOTE: best to run after `setup_mask`

        Adds model layers:

        * **src** geoms: discharge boundary point locations
        * **dis** forcing: dummy discharge timeseries
        * **mask** map: SFINCS mask layer (only if `river_width` > 0)
        * **rivers_in** geoms: river centerline (if `keep_rivers_geom`; not used by SFINCS)

        Parameters
        ----------
        hydrography_fn: str, Path, optional
            Path or data source name for hydrography raster data, by default 'merit_hydro'.

            * Required layers: ['uparea', 'flwdir'].
        river_upa : float, optional
            Minimum upstream area threshold for rivers [km2], by default 25.0
        river_len: float, optional
            Mimimum river length within the model domain threshhold [m], by default 1 km.
        river_width: float, optional
            Estimated constant width [m] of the inflowing river. Boundary cells within
            half the width are forced to be closed (mask = 1) to avoid instabilities with
            nearby open or waterlevel boundary cells, by default 1 km.
        keep_rivers_geom: bool, optional
            If True, keep a geometry of the rivers "rivers_in" in geoms. By default False.
        buffer: int, optional
            Buffer [no. of cells] around model domain, by default 10.
        """
        if "basemaps_fn" in kwargs:
            self.logger.warning(
                "'basemaps_fn' is deprecated use 'hydrography_fn' instead."
            )
            hydrography_fn = kwargs.pop("basemaps_fn")

        if hydrography_fn is not None:
            ds = self.data_catalog.get_rasterdataset(
                hydrography_fn,
                geom=self.region,
                variables=["uparea", "flwdir"],
                buffer=buffer,
            )
        else:
            ds = self.grid
            if "uparea" not in ds or "flwdir" not in ds:
                raise ValueError(
                    '"uparea" and/or "flwdir" layers missing. '
                    "Run setup_river_hydrography first or provide hydrography_fn dataset."
                )

        # (re)calculate region to make sure it's accurate
        region = self.mask.where(self.mask <= 1, 1).raster.vectorize()
        gdf_src, gdf_riv = workflows.river_boundary_points(
            da_flwdir=ds["flwdir"],
            da_uparea=ds["uparea"],
            region=region,
            river_len=river_len,
            river_upa=river_upa,
            btype="inflow",
            return_river=keep_rivers_geom,
            logger=self.logger,
        )
        if len(gdf_src.index) == 0:
            return

        # set forcing with dummy timeseries to keep valid sfincs model
        gdf_src = gdf_src.to_crs(self.crs.to_epsg())
        self.set_forcing_1d(xy=gdf_src, name="discharge")
        # set river
        if keep_rivers_geom and gdf_riv is not None:
            gdf_riv = gdf_riv.to_crs(self.crs.to_epsg())
            gdf_riv.index = gdf_riv.index.values + 1  # one based index
            self.set_geoms(gdf_riv, name="rivers_in")

        # update mask if closed_bounds_buffer > 0
        if river_width > 0:
            # apply buffer
            gdf_src_buf = gpd.GeoDataFrame(
                geometry=gdf_src.buffer(river_width / 2), crs=gdf_src.crs
            )
            # find intersect of buffer and model grid
            bounds = utils.mask_bounds(self.mask, gdf_mask=gdf_src_buf)
            # update model mask
            n = np.count_nonzero(bounds.values)
            if n > 0:
                da_mask = self.mask.where(~bounds, np.uint8(1))
                self.set_grid(da_mask, "msk")
                self.logger.debug(
                    f"{n:d} closed (mask=1) boundary cells set around src points."
                )

    def setup_river_outflow(
        self,
        hydrography_fn=None,
        river_upa=25.0,
        river_len=1e3,
        river_width=2e3,
        append_bounds=False,
        keep_rivers_geom=False,
        **kwargs,  # catch deprecated arguments
    ):
        """Setup open boundary cells (mask=3) where a river flows out of the model domain.

        Outflow locations are based on a minimal upstream area threshold. Locations within
        half `river_width` of a discharge source point or waterlevel boundary cells are omitted.

        NOTE: this method requires the either `hydrography_fn` input or `setup_river_hydrography` to be run first.
        NOTE: best to run after `setup_mask`, `setup_bounds` and `setup_river_inflow`

        Adds / edits model layers:

        * **msk** map: edited by adding outflow points (msk=3)
        * **river_out** geoms: river centerline (if `keep_rivers_geom`; not used by SFINCS)

        Parameters
        ----------
        hydrography_fn: str, Path, optional
            Path or data source name for hydrography raster data, by default 'merit_hydro'.
            * Required layers: ['uparea', 'flwdir'].
        river_width: int, optional
            The width [m] of the open boundary cells in the SFINCS msk file.
            By default 2km, i.e.: 1km to each side of the outflow location.
        river_upa : float, optional
            Minimum upstream area threshold for rivers [km2], by default 25.0
        river_len: float, optional
            Mimimum river length within the model domain threshhold [m], by default 1000 m.
        append_bounds: bool, optional
            If True, write new outflow boundary cells on top of existing. If False (default),
            first reset existing outflow boundary cells to normal active cells.
        keep_rivers_geom: bool, optional
            If True, keep a geometry of the rivers "rivers_out" in geoms. By default False.
        """
        if "outflow_width" in kwargs:
            self.logger.warning(
                "'outflow_width' is deprecated use 'river_width' instead."
            )
            river_width = kwargs.pop("outflow_width")
        if "basemaps_fn" in kwargs:
            self.logger.warning(
                "'basemaps_fn' is deprecated use 'hydrography_fn' instead."
            )
            hydrography_fn = kwargs.pop("basemaps_fn")

        if hydrography_fn is not None:
            ds = self.data_catalog.get_rasterdataset(
                hydrography_fn,
                geom=self.region,
                variables=["uparea", "flwdir"],
                buffer=10,
            )
        else:
            ds = self.grid
            if "uparea" not in ds or "flwdir" not in ds:
                raise ValueError(
                    '"uparea" and/or "flwdir" layers missing. '
                    "Run setup_river_hydrography first or provide hydrography_fn dataset."
                )

        # (re)calculate region to make sure it's accurate
        region = self.mask.where(self.mask <= 1, 1).raster.vectorize()
        gdf_out, gdf_riv = workflows.river_boundary_points(
            da_flwdir=ds["flwdir"],
            da_uparea=ds["uparea"],
            region=region,
            river_len=river_len,
            river_upa=river_upa,
            btype="outflow",
            return_river=keep_rivers_geom,
            logger=self.logger,
        )
        if len(gdf_out.index) == 0:
            return

        # apply buffer
        gdf_out = gdf_out.to_crs(self.crs.to_epsg())  # assumes projected CRS
        gdf_out_buf = gpd.GeoDataFrame(
            geometry=gdf_out.buffer(river_width / 2.0), crs=gdf_out.crs
        )
        # remove points near waterlevel boundary cells
        da_mask = self.mask
        msk2 = (da_mask == 2).astype(np.int8)
        msk_wdw = msk2.raster.zonal_stats(gdf_out_buf, stats="max")
        bool_drop = (msk_wdw[f"{da_mask.name}_max"] == 1).values
        if np.any(bool_drop):
            self.logger.debug(
                f"{int(sum(bool_drop)):d} outflow (mask=3) boundary cells near water level (mask=2) boundary cells dropped."
            )
            gdf_out = gdf_out[~bool_drop]
        if len(gdf_out.index) == 0:
            self.logger.debug(f"0 outflow (mask=3) boundary cells set.")
            return
        # remove outflow points near source points
        fname = self._FORCING_1D["discharge"][0]
        if fname in self.forcing:
            gdf_src = self.forcing[fname].vector.to_gdf()
            idx_drop = gpd.sjoin(gdf_out_buf, gdf_src, how="inner").index.values
            if idx_drop.size > 0:
                gdf_out_buf = gdf_out_buf.drop(idx_drop)
                self.logger.debug(
                    f"{idx_drop.size:d} outflow (mask=3) boundary cells near src points dropped."
                )

        # find intersect of buffer and model grid
        bounds = utils.mask_bounds(da_mask, gdf_mask=gdf_out_buf)
        # update model mask
        if not append_bounds:  # reset existing outflow boundary cells
            da_mask = da_mask.where(da_mask != 3, np.uint8(1))
        bounds = np.logical_and(bounds, da_mask == 1)  # make sure not to overwrite
        n = np.count_nonzero(bounds.values)
        if n > 0:
            da_mask = da_mask.where(~bounds, np.uint8(3))
            self.set_grid(da_mask, "msk")
            self.logger.debug(f"{n:d} outflow (mask=3) boundary cells set.")
        if keep_rivers_geom and gdf_riv is not None:
            gdf_riv = gdf_riv.to_crs(self.crs.to_epsg())
            gdf_riv.index = gdf_riv.index.values + 1  # one based index
            self.set_geoms(gdf_riv, name="rivers_out")

    def setup_cn_infiltration(self, cn_fn="gcn250", antecedent_runoff_conditions="avg"):
        """Setup model potential maximum soil moisture retention map (scsfile)
        from gridded curve number map.

        Adds model layers:

        * **scs** map: potential maximum soil moisture retention [inch]

        Parameters
        ---------
        cn_fn: str, optional
            Name of gridded curve number map.

            * Required layers without antecedent runoff conditions: ['cn']
            * Required layers with antecedent runoff conditions: ['cn_dry', 'cn_avg', 'cn_wet']
        antecedent_runoff_conditions: {'dry', 'avg', 'wet'}, optional
            Antecedent runoff conditions.
            None if data has no antecedent runoff conditions.
            By default `avg`
        """
        # get data
        v = "cn"
        if antecedent_runoff_conditions:
            v = f"cn_{antecedent_runoff_conditions}"
        da_org = self.data_catalog.get_rasterdataset(
            cn_fn, geom=self.region, buffer=10, variables=[v]
        )
        # reproject using median
        da_cn = da_org.raster.reproject_like(self.grid, method="med")
        # CN=100 based on water mask
        if "rivmsk" in self.grid:
            self.logger.info(
                'Updating CN map based on "rivmsk" from setup_river_hydrography method.'
            )
            da_cn = da_cn.where(self.grid["rivmsk"] == 0, 100)
        # convert to potential maximum soil moisture retention S (1000/CN - 10) [inch]
        da_scs = workflows.cn_to_s(da_cn, self.mask > 0).round(3)
        # set grid
        mname = "scs"
        da_scs.attrs.update(**self._ATTRS.get(mname, {}))
        self.set_grid(da_scs, name=mname)
        # update config: remove default infiltration values and set scs map
        self.config.pop("qinf", None)
        self.set_config(f"{mname}file", f"sfincs.{mname}")

    def setup_manning_roughness(
        self,
        lulc_fn=None,
        map_fn=None,
        riv_man=0.03,
        lnd_man=0.1,
        sea_man=None,
    ):
        """Setup model manning roughness map (manningfile) from gridded
        land-use/land-cover map and manning roughness mapping table.

        Adds model layers:

        * **man** map: manning roughness coefficient [s.m-1/3]

        Parameters
        ---------
        lulc_fn: str, optional
            Name of landuse-landcover map.

            * Required layers: ['lulc']
        map_fn: path-like, optional
            CSV mapping file with lulc classes in the index column and manning values
            in another column with 'N' as header.
        lnd_man, riv_man, sea_man: float, optional
            Constant manning roughness values for land (by default 0.1 s.m-1/3)
            river (by default 0.03 s.m-1/3) and sea (by default None and skipped).
            River cells are based on the river mask ('rivmsk') grid layer
            from the `setup_river_hydrography` component. Sea cells are based on elevation
            values smaller than zero.
            Manning roughness for land cells are superseeded by the landuse-landcover
            map based values if `lulc_fn` is not None.
        """
        da_msk = self.mask > 0
        da_man = xr.full_like(da_msk, lnd_man, dtype=np.float32)
        da_man.raster.set_nodata(-9999.0)
        if lulc_fn is not None:
            if map_fn is None:
                map_fn = join(DATADIR, "lulc", f"{lulc_fn}_mapping.csv")
            if not os.path.isfile(map_fn):
                raise IOError(f"Manning roughness mapping file not found: {map_fn}")
            da_org = self.data_catalog.get_rasterdataset(
                lulc_fn, geom=self.region, buffer=10, variables=["lulc"]
            )
            # reproject and reclassify
            # TODO use generic names for parameters
            # FIXME use hydromt general version!!
            da_man = workflows.landuse(
                da_org, da_msk, map_fn, logger=self.logger, params=["N"]
            )["N"]
        if "rivmsk" in self.grid and riv_man is not None:
            self.logger.info("Setting constant manning roughness for river cells.")
            da_man = da_man.where(self.grid["rivmsk"] != 1, riv_man)
        elif lulc_fn is None:
            self.logger.warning(
                'Skipping spatial variable manning roughness map as no river mask ("rivmsk" grid layer)'
                ' or landuse-landcover map ("lulc_fn" argument) was provided. Set constant manning roughness'
                ' using the "manning", "manning_land" and/or "manning_sea" parameters in the sfincs.inp file.'
            )
            return
        if sea_man is not None:
            self.logger.info("Setting constant manning roughness for sea cells.")
            da_man = da_man.where(self.grid["dep"] >= 0, sea_man)
        # mask and set precision
        da_man = da_man.where(da_msk, da_man.raster.nodata).round(3)
        # set grid
        mname = "manning"
        da_man.attrs.update(**self._ATTRS.get(mname, {}))
        self.set_grid(da_man, name=mname)
        # update config: remove default manning values and set maning map
        for v in ["manning_land", "manning_sea", "rgh_lev_land"]:
            self.config.pop(v, None)
        self.set_config(f"{mname}file", f"sfincs.{mname[:3]}")

    def setup_gauges(self, gauges_fn, overwrite=False, **kwargs):
        """Setup model observation point locations.

        Adds model layers:

        * **obs** geom: observation point locations

        Parameters
        ---------
        gauges_fn: str
            Path to observation points geometry file.
            See :py:meth:`hydromt.open_vector`, for accepted files.
        overwrite: bool, optional
            If True, overwrite existing gauges instead of appending the new gauges.
        """
        name = self._GEOMS["gauges"]
        # ensure the catalog is loaded before adding any new entries
        self.data_catalog.sources
        gdf = self.data_catalog.get_geodataframe(
            gauges_fn, geom=self.region, assert_gtype="Point", **kwargs
        ).to_crs(self.crs)
        if not overwrite and name in self.geoms:
            gdf0 = self._geoms.pop(name)
            gdf = gpd.GeoDataFrame(pd.concat([gdf, gdf0], ignore_index=True))
            self.logger.info(f"Adding new gauges to existing gauges.")
        self.set_geoms(gdf, name)
        self.set_config(f"{name}file", f"sfincs.{name}")
        self.logger.info(f"{name} set based on {gauges_fn}")

    def setup_structures(
        self, structures_fn, stype, dz=None, overwrite=False, **kwargs
    ):
        """Setup thin dam or weir structures.

        Adds model layer (depending on `stype`):

        * **thd** geom: thin dam
        * **weir** geom: weir / levee

        Parameters
        ----------
        structures_fn : str, Path
            Path to structure line geometry file.
            The "name" (for thd and weir), "z" and "par1" (for weir only) are optional.
            For weirs: `dz` must be provided if gdf has no "z" column or Z LineString;
            "par1" defaults to 0.6 if gdf has no "par1" column.
        stype : {'thd', 'weir'}
            Structure type.
        overwrite: bool, optional
            If True, overwrite existing 'stype' structures instead of appending the
            new structures.
        dz: float, optional
            If provided, for weir structures the z value is calculated from
            the model elevation (dep) plus dz.
        """
        cols = {
            "thd": ["name", "geometry"],
            "weir": ["name", "z", "par1", "geometry"],
        }
        assert stype in cols
        # read, clip and reproject
        gdf = self.data_catalog.get_geodataframe(
            structures_fn, geom=self.region, **kwargs
        ).to_crs(self.crs)
        gdf = gdf[[c for c in cols[stype] if c in gdf.columns]]  # keep relevant cols
        structs = utils.gdf2structures(gdf)  # check if it parsed correct
        # sample zb values from dep file and set z = zb + dz
        if stype == "weir" and dz is not None:
            elv = self.grid["dep"]
            structs_out = []
            for s in structs:
                pnts = gpd.points_from_xy(x=s["x"], y=s["y"])
                zb = elv.raster.sample(gpd.GeoDataFrame(geometry=pnts, crs=self.crs))
                s["z"] = zb.values + float(dz)
                structs_out.append(s)
            gdf = utils.structures2gdf(structs_out, crs=self.crs)
        elif stype == "weir" and np.any(["z" not in s for s in structs]):
            raise ValueError("Weir structure requires z values.")
        # combine with existing structures if present
        if not overwrite and stype in self.geoms:
            gdf0 = self._geoms.pop(stype)
            gdf = gpd.GeoDataFrame(pd.concat([gdf, gdf0], ignore_index=True))
            self.logger.info(f"Adding {stype} structures to existing structures.")
        # set structures
        self.set_geoms(gdf, stype)
        self.set_config(f"{stype}file", f"sfincs.{stype}")
        self.logger.info(f"{stype} structure set based on {structures_fn}")

    ### FORCING
    def setup_h_forcing(
        self,
        geodataset_fn=None,
        timeseries_fn=None,
        offset_fn=None,
        buffer=5e3,
        **kwargs,
    ):
        """Setup waterlevel boundary point locations (bnd) and time series (bzs).

        Use `geodataset_fn` to set the waterlevel boundary from a dataset of point location
        timeseries. The dataset is clipped to the model region plus `buffer` [m], and
        model time based on the model config tstart and tstop entries.

        Use `timeseries_fn` in combination with `geodataset_fn=None` to set a spatially
        uniform waterlevel for all waterlevel boundary cells (msk==2),

        If `timeseries_fn` and `geodataset_fn` are both not provided a dummy (h=0) waterlevel
        boundary is set.

        The vertical reference of the waterlevel data can be corrected to match
        the vertical reference of the model elevation (dep) layer by adding
        a local offset value derived from the `offset_fn` map to the waterlevels,
        e.g. mean dynamic topography for difference between EGM and MSL levels.

        Adds model layers:

        * **bnd** geom: waterlevel gauge point locations
        * **bzs** forcing: waterlevel time series [m+ref]

        Parameters
        ----------
        geodataset_fn: str, Path
            Path or data source name for geospatial point timeseries file.
            This can either be a netcdf file with geospatial coordinates
            or a combined point location file with a `timeseries_fn` data csv file.

            * Required variables if netcdf: ['waterlevel']
            * Required coordinates if netcdf: ['time', 'index', 'y', 'x']
        timeseries_fn: str, Path
            Path to spatially uniform timeseries csv file with time index in first column
            and waterlevels in the second column. The first row is interpreted as header,
            see :py:meth:`hydromt.open_timeseries_from_table`, for details.
            NOTE: tabulated timeseries files can only in combination with point location
            coordinates be set as a geodataset in the data_catalog yml file.
        offset_fn: str, optional
            Path or data source name for gridded offset between vertical reference of elevation and waterlevel data,
            Adds to the waterlevel data before merging.

            * Required variables: ['mdt']
        buffer: float, optional
            Buffer [m] around model water level boundary cells to select waterlevel gauges,
            by default 5 km.

        """
        name = "waterlevel"
        msk2 = self.mask == 2
        if not np.any(msk2):
            # No waterlevel boundary remove bnd/bzs from sfincs.inp
            self.logger.warning(
                "No waterlevel boundary cells (msk==2) in model mask. "
                "Update the mask layer first before setting waterlevel timeseries."
            )
            return

        tstart, tstop = self.get_model_time()  # model time
        if geodataset_fn is not None:
            if timeseries_fn is not None:
                kwargs.update(fn_data=str(timeseries_fn))
            # read and clip data in time & space
            # buffer around msk==2 values
            region = self.mask.where(self.mask == 2, 0).raster.vectorize()
            da = self.data_catalog.get_geodataset(
                geodataset_fn,
                geom=region,
                buffer=buffer,
                variables=[name],
                time_tuple=(tstart, tstop),
                crs=self.crs.to_epsg(),  # assume model crs if no explicit crs defined
                **kwargs,
            )
        else:
            # create bnd point on single waterlevel boundary cell
            x, y = self.grid.raster.xy(*np.where(msk2))
            gdf = gpd.GeoDataFrame(
                index=[1], geometry=gpd.points_from_xy(x[[0]], y[[0]]), crs=self.crs
            )
            if timeseries_fn is not None:
                da_ts = hydromt.open_timeseries(timeseries_fn, name=name).sel(
                    time=slice(tstart, tstop)
                )
                assert (
                    da_ts["index"].size == 1
                ), "Uniform waterlevel should contain single time series."
                da = GeoDataArray.from_gdf(gdf, da_ts, index_dim="index")
            else:
                self.set_forcing_1d(xy=gdf, name=name)  # dummy timeseries
                return
        # correct for MDT
        if offset_fn is not None and isfile(offset_fn):
            da_mdt = self.data_catalog.get_rasterdataset(
                offset_fn, geom=self.region, buffer=buffer, variables=["mdt"]
            )
            mdt_pnts = da_mdt.raster.sample(da.vector.to_gdf()).fillna(0)
            da = da + mdt_pnts
            mdt_avg = mdt_pnts.mean().values
            self.logger.debug(f"{name} forcing: applied MDT (avg: {mdt_avg:+.2f})")
        self.set_forcing_1d(ts=da, name=name)

    def setup_q_forcing(self, geodataset_fn=None, timeseries_fn=None, **kwargs):
        """Setup discharge boundary point locations (src) and time series (dis).

        Use `geodataset_fn` to set the discharge boundary from a dataset of point location
        timeseries. Only locations within the model domain are selected.

        Use `timeseries_fn` to set discharge boundary conditions to pre-set (src) locations,
        e.g. after the :py:meth:`~hydromt_sfincs.SfincsModel.setup_river_inflow` method.

        The dataset/timeseries are clipped to the model time based on the model config
        tstart and tstop entries.

        Adds model layers:

        * **src** geom: discharge gauge point locations
        * **dis** forcing: discharge time series [m3/s]

        Parameters
        ----------
        geodataset_fn: str, Path
            Path or data source name for geospatial point timeseries file.
            This can either be a netcdf file with geospatial coordinates
            or a combined point location file with a timeseries data csv file
            which can be setup through the data_catalog yml file.

            * Required variables if netcdf: ['discharge']
            * Required coordinates if netcdf: ['time', 'index', 'y', 'x']
        timeseries_fn: str, Path
            Path to tabulated timeseries csv file with time index in first column
            and location IDs in the first row,
            see :py:meth:`hydromt.open_timeseries_from_table`, for details.
            NOTE: tabulated timeseries files can only in combination with point location
            coordinates be set as a geodataset in the data_catalog yml file.

        """
        name = "discharge"
        fname = self._FORCING[name][0]
        tstart, tstop = self.get_model_time()  # time slice
        if geodataset_fn is None and fname not in self.forcing:
            self.logger.warning(
                "No discharge inflow (src) points set: "
                "Run ``setup_river_inflow()`` method first or provide locations."
            )
            return
        elif geodataset_fn is not None:
            if timeseries_fn is not None:
                kwargs.update(fn_data=str(timeseries_fn))
            # read and clip data
            da = (
                self.data_catalog.get_geodataset(
                    geodataset_fn,
                    geom=self.region,
                    variables=[name],
                    time_tuple=(tstart, tstop),
                    crs=self.crs.to_epsg(),  # assume model crs if none defined
                    **kwargs,
                )
                .fillna(0.0)
                .rename(fname)
            )
            self.set_forcing_1d(ts=da, name=name)
        elif timeseries_fn is not None:
            # read timeseries data and match with existing gdf
            gdf = self.forcing[fname].vector.to_gdf()
            da_ts = hydromt.open_timeseries_from_table(timeseries_fn, name=name)
            da_ts = da_ts.sel(time=slice(tstart, tstop)).fillna(0.0)
            self.set_forcing_1d(ts=da_ts, xy=gdf, name=name)
        else:
            raise ValueError(
                'Either "geodataset_fn" or "timeseries_fn" must be provided.'
            )

    def setup_q_forcing_from_grid(
        self,
        discharge_fn,
        locs_fn=None,
        uparea_fn=None,
        wdw=1,
        rel_error=0.05,
        abs_error=50,
        **kwargs,  # catch deprecated args
    ):
        """Setup discharge boundary location (src) and timeseries (dis) based on a
        gridded discharge dataset.

        If `locs_fn` is not provided, the discharge source locations are expected to be
        pre-set, e.g. using the :py:meth:`~hydromt_sfincs.SfincsModel.setup_river_inflow` method.

        If an upstream area grid is provided the discharge boundary condition is
        snapped to the best fitting grid cell within a `wdw` neighboring cells.
        The best fit is dermined based on the minimal relative upstream area error if
        an upstream area value is available for the discharge boundary locations;
        otherwise it is based on maximum upstream area.

        Adds model layers:

        * **dis** forcing: discharge time series [m3/s]
        * **src** geom: discharge gauge point locations

        Adds meta layer (not used by SFINCS):

        * **src_snapped** geom: snapped gauge location on discharge grid

        Parameters
        ----------
        discharge_fn: str, Path, optional
            Path or data source name for gridded discharge timeseries dataset.

            * Required variables: ['discharge' (m3/s)]
            * Required coordinates: ['time', 'y', 'x']
        locs_fn: str, Path, optional
            Path or data source name for point location dataset. Not required if
            point location have previously been set with :py:meth:`~hydromt_sfincs.SfincsModel.setup_river_inflow`
            See :py:meth:`hydromt.open_vector`, for accepted files.

        uparea_fn: str, Path, optional
            Path to upstream area grid in gdal (e.g. geotiff) or netcdf format.

            * Required variables: ['uparea' (km2)]
        wdw: int, optional
            Window size in number of cells around discharge boundary locations
            to snap to, only used if ``uparea_fn`` is provided. By default 1.
        rel_error, abs_error: float, optional
            Maximum relative error (default 0.05) and absolute error (default 50 km2)
            between the discharge boundary location upstream area and the upstream area of
            the best fit grid cell, only used if "discharge" geoms has a "uparea" column.
        """
        if "max_error" in kwargs:
            self.logger.warning(
                "'max_error' is deprecated use 'rel_error' and 'abs_error' instead."
            )
            rel_error = kwargs.pop("max_error")
            abs_error = 0  # mimic old behaviour

        name = "discharge"
        fname = self._FORCING[name][0]
        if locs_fn is not None:
            gdf = self.data_catalog.get_geodataframe(
                locs_fn, geom=self.region, assert_gtype="Point"
            ).to_crs(self.crs)
        elif fname in self.forcing:
            da = self.forcing[fname]
            gdf = da.vector.to_gdf()
        else:
            self.logger.warning(
                'No discharge inflow points in geoms. Provide locations using "locs_fn" or '
                'run "setup_river_inflow()" method first to determine inflow locations.'
            )
            return
        # read data
        ds = self.data_catalog.get_rasterdataset(
            discharge_fn,
            geom=self.region,
            buffer=2,
            time_tuple=self.get_model_time(),  # model time
            variables=[name],
            single_var_as_array=False,
        )
        if uparea_fn is not None and "uparea" in gdf.columns:
            da_upa = self.data_catalog.get_rasterdataset(
                uparea_fn, geom=self.region, buffer=2, variables=["uparea"]
            )
            # make sure ds and da_upa align
            ds["uparea"] = da_upa.raster.reproject_like(ds, method="nearest")
        elif "uparea" not in gdf.columns:
            self.logger.warning('No "uparea" column found in location data.')

        ds_snapped = workflows.snap_discharge(
            ds=ds,
            gdf=gdf,
            wdw=wdw,
            rel_error=rel_error,
            abs_error=abs_error,
            uparea_name="uparea",
            discharge_name=name,
            logger=self.logger,
        )
        # set zeros for src points without matching discharge
        da_q = ds_snapped[name].reindex(index=gdf.index, fill_value=0).fillna(0)
        # update forcing
        self.set_forcing_1d(name=name, ts=da_q, xy=gdf)
        # keep snapped locations
        self.set_geoms(ds_snapped.vector.to_gdf(), f"{self._FORCING[name][1]}_snapped")

    def setup_p_forcing_from_grid(
        self, precip_fn=None, dst_res=None, aggregate=False, **kwargs
    ):
        """Setup precipitation forcing from a gridded spatially varying data source.

        If aggregate is True, spatially uniform precipitation forcing is added to
        the model based on the mean precipitation over the model domain.
        If aggregate is False, distributed precipitation is added to the model as netcdf file.
        The data is reprojected to the model CRS (and destination resolution `dst_res` if provided).

        Adds one of these model layer:

        * **netamprfile** forcing: distributed precipitation [mm/hr]
        * **precipfile** forcing: uniform precipitation [mm/hr]

        Parameters
        ----------
        precip_fn, str, Path
            Path to precipitation rasterdataset netcdf file.

            * Required variables: ['precip' (mm)]
            * Required coordinates: ['time', 'y', 'x']

        dst_res: float
            output resolution (m), by default None and computed from source data.
            Only used in combination with aggregate=False
        aggregate: bool, {'mean', 'median'}, optional
            Method to aggregate distributed input precipitation data. If True, mean
            aggregation is used, if False (default) the data is not aggregated and
            spatially distributed precipitation is returned.
        """
        variable = "precip"
        # get data for model domain and config time range
        precip = self.data_catalog.get_rasterdataset(
            precip_fn,
            geom=self.region,
            buffer=2,
            time_tuple=self.get_model_time(),
            variables=[variable],
        )

        # aggregate or reproject in space
        if aggregate:
            stat = aggregate if isinstance(aggregate, str) else "mean"
            self.logger.debug(f"Aggregate {variable} using {stat}.")
            zone = self.region.dissolve()  # make sure we have a single (multi)polygon
            precip_out = precip.raster.zonal_stats(zone, stats=stat)[f"precip_{stat}"]
            precip_out = precip_out.where(precip_out >= 0, 0).fillna(0).squeeze()
        else:
            # reproject to model utm crs
            # NOTE: currently SFINCS errors (stack overflow) on large files,
            # downscaling to model grid is not recommended
            kwargs0 = dict(align=dst_res is not None, method="nearest_index")
            kwargs0.update(kwargs)
            meth = kwargs0["method"]
            self.logger.debug(f"Resample {variable} using {meth}.")
            precip_out = precip.raster.reproject(
                dst_crs=self.crs, dst_res=dst_res, **kwargs
            ).fillna(0)

        # resample in time
        precip_out = hydromt.workflows.resample_time(
            precip_out,
            freq=pd.to_timedelta("1H"),
            conserve_mass=True,
            upsampling="bfill",
            downsampling="sum",
            logger=self.logger,
        )
        precip_out.name = "Precipitation"  # capital is important for netamprfile

        # set correct names and attrs and add forcing
        fname = self._FORCING[variable][0]
        fname2 = self._FORCING[f"{variable}2D"][0]
        if aggregate:
            # remove netamprfile
            self._forcing.pop(fname2, None)
            self._config.pop(f"{fname2}file", None)
            # precipfile = sfincs.precip
            fn_out = f"sfincs.{fname}"
        else:
            # remove precipfile
            self._forcing.pop(fname, None)
            self._config.pop(f"{fname}file", None)
            # netamprfile = precip.nc
            fn_out = f"{variable}.nc"
            fname = fname2
        precip_out.attrs.update(**self._ATTRS.get(fname, {}))
        self.set_config(f"{fname}file", fn_out)
        self.set_forcing(precip_out, name=fname)

    def setup_p_forcing(self, precip_fn=None, **kwargs):
        """Setup spatially uniform precipitation forcing (precip).

        Adds model layers:

        * **precipfile** forcing: uniform precipitation [mm/hr]

        Parameters
        ----------
        precip_fn, str, Path
            Path to tabulated timeseries csv file with time index in first column
            and location IDs in the first row,
            see :py:meth:`hydromt.open_timeseries_from_table`, for details.
            Note: tabulated timeseries files cannot yet be set through the data_catalog yml file.
        """
        ts = hydromt.open_timeseries_from_table(precip_fn, **kwargs)
        self.set_forcing_1d(name="precip", ts=ts.squeeze())
        # remove netamprfile
        fname2 = self._FORCING["precip2D"][0]
        self._forcing.pop(fname2, None)
        self._config.pop(f"{fname2}file", None)

    def plot_forcing(self, fn_out="forcing.png", **kwargs):
        """Plot model timeseries forcing.

        For distributed forcing a spatial avarage is plotted.

        Parameters
        ----------
        fn_out: str
            Path to output figure file.
            If a basename is given it is saved to <model_root>/figs/<fn_out>
            If None, no file is saved.
        forcing : Dict of xr.DataArray
            Model forcing

        Returns
        -------
        fig, axes
            Model fig and ax objects
        """
        import matplotlib.pyplot as plt
        import matplotlib.dates as mdates

        if self.forcing:
            # update missing attributes for plot labels
            for name in self.forcing:
                attrs = self._ATTRS.get(name, {})
                self.forcing[name].attrs.update(**attrs)
            fig, axes = plots.plot_forcing(self.forcing, **kwargs)

            # set xlim to model tstart - tend
            tstart, tstop = self.get_model_time()
            axes[-1].set_xlim(mdates.date2num([tstart, tstop]))

            # save figure
            if fn_out is not None:
                if not os.path.isabs(fn_out):
                    fn_out = join(self.root, "figs", fn_out)
                if not os.path.isdir(dirname(fn_out)):
                    os.makedirs(dirname(fn_out))
                plt.savefig(fn_out, dpi=225, bbox_inches="tight")
            return fig, axes

    def plot_basemap(
        self,
        fn_out: str = "basemap.png",
        variable: str = "dep",
        shaded: bool = True,
        plot_bounds: bool = True,
        plot_region: bool = False,
        plot_geoms: bool = True,
        bmap: str = "sat",
        zoomlevel: int = 11,
        figsize: Tuple[int] = None,
        geom_names: List[str] = None,
        geom_kwargs: Dict = {},
        legend_kwargs: Dict = {},
        **kwargs,
    ):
        """Create basemap plot.

        Parameters
        ----------
        fn_out: str
            Path to output figure file.
            If a basename is given it is saved to <model_root>/figs/<fn_out>
            If None, no file is saved.
        variable : str, optional
            Map of variable in ds to plot, by default 'dep'
        shaded : bool, optional
            Add shade to variable (only for variable = 'dep'), by default True
        plot_bounds : bool, optional
            Add waterlevel (msk=2) and open (msk=3) boundary conditions to plot.
        plot_region : bool, optional
            If True, plot region outline.
        plot_geoms : bool, optional
            If True, plot available geoms.
        bmap : {'sat', ''}
            background map, by default "sat"
        zoomlevel : int, optional
            zoomlevel, by default 11
        figsize : Tuple[int], optional
            figure size, by default None
        geom_names : List[str], optional
            list of model geometries to plot, by default all model geometries.
        geom_kwargs : Dict of Dict, optional
            Model geometry styling per geometry, passed to geopandas.GeoDataFrame.plot method.
            For instance: {'src': {'markersize': 30}}.
        legend_kwargs : Dict, optional
            Legend kwargs, passed to ax.legend method.

        Returns
        -------
        fig, axes
            Model fig and ax objects
        """
        import matplotlib.pyplot as plt

        # combine geoms and forcing locations
        sg = self.geoms.copy()
        for fname, gname in self._FORCING.values():
            if fname in self.forcing and gname is not None:
                sg.update({gname: self._forcing[fname].vector.to_gdf()})

        # make sure grid are set
        if "msk" not in self.grid:
            self.set_grid(self.mask, "msk")

        fig, ax = plots.plot_basemap(
            self.grid,
            sg,
            variable=variable,
            shaded=shaded,
            plot_bounds=plot_bounds,
            plot_region=plot_region,
            plot_geoms=plot_geoms,
            bmap=bmap,
            zoomlevel=zoomlevel,
            figsize=figsize,
            geom_names=geom_names,
            geom_kwargs=geom_kwargs,
            legend_kwargs=legend_kwargs,
            **kwargs,
        )

        if fn_out is not None:
            if not os.path.isabs(fn_out):
                fn_out = join(self.root, "figs", fn_out)
            if not os.path.isdir(dirname(fn_out)):
                os.makedirs(dirname(fn_out))
            plt.savefig(fn_out, dpi=225, bbox_inches="tight")

        return fig, ax

    # I/O
    def read(self):
        """Read the complete model schematization and configuration from file."""
        self.read_config()
        self.read_grid()
        self.read_geoms()
        self.read_forcing()
        self.logger.info("Model read")

    def write(self):
        """Write the complete model schematization and configuration to file."""
        self.logger.info(f"Writing model data to {self.root}")
        self.write_grid()
        self.write_geoms()
        self.write_forcing()
        self.write_states()
        # config last; might be udpated when writing maps, states or forcing
        self.write_config()
        # write data catalog with used data sources
        self.write_data_catalog()  # new in hydromt v0.4.4

    def read_grid(self, data_vars: Union[List, str] = None) -> None:
        """Read SFINCS binary grid and save to `grid` attribute."""
        da_lst = []
        if data_vars is None:
            data_vars = self._MAPS
        elif isinstance(data_vars, str):
            data_vars = list(data_vars)

        # read index file
        ind_fn = self.get_config("indexfile", fallback="sfincs.ind", abs_path=True)
        if not isfile(ind_fn):
            raise IOError(f".ind path {ind_fn} does not exist")

        dtypes = {"msk": "u1"}
        mvs = {"msk": 0}
        if self.reggrid is not None:
            ind = self.reggrid.read_ind(ind_fn=ind_fn)

<<<<<<< HEAD
            da_lst = []
            for mname in self._MAPS:
                if f"{mname}file" in self.config:
                    fn = self.get_config(
                        f"{mname}file", f"sfincs.{mname}", abs_path=True
=======
            for name in data_vars:
                if f"{name}file" in self.config:
                    fn = self.get_config(
                        f"{name}file", fallback=f"sfincs.{name}", abs_path=True
>>>>>>> 88766645
                    )
                    if not isfile(fn):
                        self.logger.warning(f"{name}file not found at {fn}")
                        continue
<<<<<<< HEAD
                    dtype = dtypes.get(mname, "f4")
                    mv = mvs.get(mname, -9999.0)
                    da = self.reggrid.read_map(fn, ind, dtype, mv, name=mname)
=======
                    dtype = dtypes.get(name, "f4")
                    mv = mvs.get(name, -9999.0)
                    da = self.reggrid.read_map(fn, ind, dtype, mv, name=name)
>>>>>>> 88766645
                    da_lst.append(da)
            ds = xr.merge(da_lst)
            crs = self.config.get("crs", None)
            if crs is not None:
                ds.raster.set_crs(crs)
            self.set_grid(ds)

            # keep some metadata maps from gis directory
            keep_maps = ["flwdir", "uparea", "rivmsk"]
            fns = glob.glob(join(self.root, "gis", "*.tif"))
            fns = [fn for fn in fns if basename(fn).split(".")[0] in keep_maps]
            if fns:
                ds = hydromt.open_mfraster(fns).load()
                self.set_grid(ds)
                ds.close()

    def write_grid(self, data_vars: Union[List, str] = None):
        """Write SFINCS grid to binary files including map index file.
        Filenames are taken from the `config` attribute (i.e. input file).

        If `write_gis` property is True, all grid are written to geotiff
        files in a "gis" subfolder.
        """
        self._assert_write_mode

        dtypes = {"msk": "u1"}  # default to f4
        if self.reggrid and len(self._grid.data_vars) > 0 and "msk" in self.grid:
            # make sure orientation is S->N
            ds_out = self.grid
            if ds_out.raster.res[1] < 0:
                ds_out = ds_out.raster.flipud()
            mask = ds_out["msk"].values

            self.logger.debug("Write binary map indices based on mask.")
            ind_fn = self.get_config("indexfile", abs_path=True)
            self.reggrid.write_ind(ind_fn=ind_fn, mask=mask)

            if data_vars is None:  # write all maps
                data_vars = [v for v in self._MAPS if v in ds_out]
<<<<<<< HEAD
=======
            elif isinstance(data_vars, str):
                data_vars = list(data_vars)
>>>>>>> 88766645
            self.logger.debug(f"Write binary map files: {data_vars}.")
            for name in data_vars:
                if f"{name}file" not in self.config:
                    self.set_config(f"{name}file", f"sfincs.{name}")
                self.reggrid.write_map(
                    map_fn=self.get_config(f"{name}file", abs_path=True),
                    data=ds_out[name].values,
<<<<<<< HEAD
                    mask=self.mask,
=======
                    mask=mask,
>>>>>>> 88766645
                    dtype=dtypes.get(name, "f4"),
                )

        if self._write_gis:
            self.write_raster("grid")

    def read_geoms(self):
        """Read geometry files if and save to `geoms` attribute.
        Known geometry files mentioned in the sfincs.inp configuration file are read,
        including: bnd/src/obs xy files and thd/weir structure files.

        If other geojson files are present in a "gis" subfolder folder, those are read as well.
        """
        if not self._write:
            self._geoms = {}  # fresh start in read-only mode
        # read _GEOMS model files
        for gname in self._GEOMS.values():
            if f"{gname}file" in self.config:
                fn = self.get_config(f"{gname}file", abs_path=True)
                if fn is None:
                    continue
                elif not isfile(fn):
                    self.logger.warning(f"{gname}file not found at {fn}")
                    continue
                if gname in ["thd", "weir"]:
                    struct = utils.read_structures(fn)
                    gdf = utils.structures2gdf(struct, crs=self.crs)
                else:
                    gdf = utils.read_xy(fn, crs=self.crs)
                self.set_geoms(gdf, name=gname)
        # read additional geojson files from gis directory
        for fn in glob.glob(join(self.root, "gis", "*.geojson")):
            name = basename(fn).replace(".geojson", "")
            gnames = [f[1] for f in self._FORCING.values() if f[1] is not None]
            skip = gnames + list(self._GEOMS.values())
            if name in skip:
                continue
            gdf = hydromt.open_vector(fn, crs=self.crs)
            self.set_geoms(gdf, name=name)

    def write_geoms(self):
        """Write geoms to bnd/src/obs xy files and thd/weir structure files.
        Filenames are based on the `config` attribute.

        If `write_gis` property is True, all geoms are written to geojson
        files in a "gis" subfolder.
        """
        self._assert_write_mode

        if self._geoms:
            self.logger.info("Write staticgeom files")
            for gname, gdf in self.geoms.items():
                if gname in self._GEOMS.values():
                    if f"{gname}file" not in self.config:
                        self.set_config(f"{gname}file", f"sfincs.{gname}")
                    fn = self.get_config(f"{gname}file", abs_path=True)
                    if gname in ["thd", "weir"]:
                        struct = utils.gdf2structures(gdf)
                        utils.write_structures(fn, struct, stype=gname)
                    else:
                        utils.write_xy(fn, gdf, fmt="%8.2f")
            if self._write_gis:
                self.write_vector(variables=["geoms"])

    def read_forcing(self, data_vars: List = None):
        """Read forcing files and save to `forcing` attribute.
        Known forcing files mentioned in the sfincs.inp configuration file are read,
        including: bzd/dis/precip ascii files and the netampr netcdf file.
        """
        self._assert_read_mode
        if not self._write:
            # start fresh in read-only mode
            self._forcing = {}
        if isinstance(data_vars, str):
            data_vars = list(data_vars)

        # 1D
        dvars_1d = self._FORCING_1D
        if data_vars is not None:
            dvars_1d = [name for name in data_vars if name in dvars_1d]
        tref = utils.parse_datetime(self.config["tref"])
        for name in dvars_1d:
            ts_names, xy_name = self._FORCING_1D[name]
            # read time series
            da_lst = []
            for ts_name in ts_names:
                ts_fn = self.get_config(f"{ts_name}file", abs_path=True)
                if ts_fn is None or not isfile(ts_fn):
                    if ts_fn is not None:
                        self.logger.warning(f"{ts_name}file not found at {ts_fn}")
                    continue
                df = utils.read_timeseries(ts_fn, tref)
                df.index.name = "time"
                if xy_name is not None:
                    df.columns.name = "index"
                    da = xr.DataArray(df, dims=("time", "index"), name=ts_name)
                else:  # spatially uniform forcing
                    da = xr.DataArray(df[df.columns[0]], dims=("time"), name=ts_name)
                da_lst.append(da)
            ds = xr.merge(da_lst)
            # read xy
            if xy_name is not None:
                xy_fn = self.get_config(f"{xy_name}file", abs_path=True)
                if xy_fn is None or not isfile(xy_fn):
                    if xy_fn is not None:
                        self.logger.warning(f"{xy_name}file not found at {xy_fn}")
                else:
                    gdf = utils.read_xy(xy_fn, crs=self.config.get("crs"))
                    # read attribute data from gis files
                    gis_fn = join(self.root, "gis", f"{xy_name}.geojson")
                    if isfile(gis_fn):
                        gdf1 = gpd.read_file(gis_fn)
                        if np.any(gdf1.columns != "geometry"):
                            gdf = gpd.sjoin(gdf, gdf1, how="left")[gdf1.columns]
                    # set locations as coordinates dataset
                    ds = GeoDataset.from_gdf(gdf, ds, index_dim="index")
            # save in self.forcing
            self.set_forcing(ds, name=name)

        # 2D
        dvars_2d = self._FORCING_2D
        if data_vars is not None:
            dvars_2d = [name for name in data_vars if name in dvars_2d]
        for name in dvars_2d:
            fn = self.get_config(f"{name}file", abs_path=True)
            if fn is None or not isfile(fn):
                if fn is not None:
                    self.logger.warning(f"{name}file not found at {fn}")
            else:
                da = xr.open_dataarray(fn, chunks="auto")  # lazy
                self.set_forcing(da, name=name)

    def write_forcing(self):
        """Write forcing to ascii (bzd/dis/precip) and netcdf (netampr) files.
        Filenames are based on the `config` attribute.
        """
        # TODO add data_vars argumetn, split 1d, 2d
        self._assert_write_mode

        if self._forcing:
            self.logger.info("Write forcing files")
            tref = utils.parse_datetime(self.config["tref"])
            # for nc files -> time in minutes since tref
            tref_str = tref.strftime("%Y-%m-%d %H:%M:%S")
            encoding = dict(
                time={"units": f"minutes since {tref_str}", "dtype": "float64"}
            )
            names = {f[0]: f[1] for f in self._FORCING.values()}
            gis_names = []
            for fname in self._forcing:
                if fname not in names:
                    logger.warning(f"{fname} forcing unknown and skipped.")
                    continue
                if f"{fname}file" not in self.config:
                    self.set_config(f"{fname}file", f"sfincs.{fname}")
                fn = self.get_config(f"{fname}file", abs_path=True)
                da = self._forcing[fname]
                if "net" in fname:  # spatially distributed forcing
                    da.to_netcdf(fn, encoding=encoding)
                else:
                    if len(da.dims) == 2:  # forcing at point locations
                        df = da.to_series().unstack(0)
                        gname = names[fname]
                        if gname is None:
                            raise ValueError(f"Locations missing for {fname}")
                        gdf = self._forcing[fname].vector.to_gdf()
                        if f"{gname}file" not in self.config:
                            self.set_config(f"{gname}file", f"sfincs.{gname}")
                        fn_xy = self.get_config(f"{gname}file", abs_path=True)
                        utils.write_xy(fn_xy, gdf, fmt="%8.2f")
                        gis_names.append(fname)
                    else:  # spatially uniform forcing
                        df = da.to_series().to_frame()
                    utils.write_timeseries(fn, df, tref)
            if self._write_gis and len(gis_names) > 0:
                self.write_vector(variables=[f"forcing.{name}" for name in gis_names])

    def read_states(self, crs=None):
        """Read waterlevel state (zsini) from ascii file and save to `states` attribute.
        The inifile if mentioned in the sfincs.inp configuration file is read.

        Parameters
        ----------
        crs: int, CRS
            Coordinate reference system, if provided use instead of epsg code from sfincs.inp
        """
        if not self._write:
            # start fresh in read-only mode
            self._states = {}
        if "inifile" in self.config:
            fn = self.get_config("inifile", abs_path=True)
            if not isfile(fn):
                self.logger.warning("inifile not found at {fn}")
                return
            shape, transform, crs = self.get_spatial_attrs(crs=crs)
            zsini = RasterDataArray.from_numpy(
                data=utils.read_ascii_map(fn),  # orientation S-N
                transform=transform,
                crs=crs,
                nodata=-9999,  # TODO: check what a good nodatavalue is
            )
            if zsini.shape != shape:
                raise ValueError('The shape of "inifile" and maps does not match.')
            if "msk" in self._grid:
                zsini = zsini.where(self.mask != 0, -9999)
            self.set_states(zsini, "zsini")

    def write_states(self, fmt="%8.3f"):
        """Write waterlevel state (zsini)  to ascii map file.
        The filenames is based on the `config` attribute.
        """
        self._assert_write_mode

        assert len(self._states) <= 1
        for name in self._states:
            if f"inifile" not in self.config:
                self.set_config(f"inifile", f"sfincs.{name}")
            fn = self.get_config("inifile", abs_path=True)
            da = self._states[name].fillna(0)  # TODO check proper nodata value
            if da.raster.res[1] < 0:  # orientation is S->N
                da = da.raster.flipud()
            utils.write_ascii_map(fn, da.values, fmt=fmt)
        if self._write_gis:
            self.write_raster("states")

    def read_results(
        self,
        chunksize=100,
        drop=["crs", "sfincsgrid"],
        fn_map="sfincs_map.nc",
        fn_his="sfincs_his.nc",
        **kwargs,
    ):
        """Read results from sfincs_map.nc and sfincs_his.nc and save to the `results` attribute.
        The staggered nc file format is translated into hydromt.RasterDataArray formats.
        Additionally, hmax is computed from zsmax and zb if present.

        Parameters
        ----------
        chunksize: int, optional
            chunk size along time dimension, by default 100
        """
        if not isabs(fn_map):
            fn_map = join(self.root, fn_map)
        if isfile(fn_map):
            ds_face, ds_edge = utils.read_sfincs_map_results(
                fn_map,
                crs=self.crs,
                chunksize=chunksize,
                drop=drop,
                logger=self.logger,
                **kwargs,
            )
            # save as dict of DataArray
            self.set_results(ds_face, split_dataset=True)
            self.set_results(ds_edge, split_dataset=True)

        if not isabs(fn_his):
            fn_his = join(self.root, fn_his)
        if isfile(fn_his):
            ds_his = utils.read_sfincs_his_results(
                fn_his, crs=self.crs, chunksize=chunksize
            )
            # drop double vars (map files has priority)
            drop_vars = [v for v in ds_his.data_vars if v in self._results or v in drop]
            ds_his = ds_his.drop_vars(drop_vars)
            self.set_results(ds_his, split_dataset=True)

    def write_raster(
        self,
        variables=["grid", "states", "results.hmax"],
        root=None,
        driver="GTiff",
        compress="deflate",
        **kwargs,
    ):
        """Write model 2D raster variables to geotiff files.

        NOTE: these files are not used by the model by just saved for visualization/
        analysis purposes.

        Parameters
        ----------
        variables: str, list, optional
            Model variables are a combination of attribute and layer (optional) using <attribute>.<layer> syntax.
            Known ratster attributes are ["grid", "states", "results"].
            Different variables can be combined in a list.
            By default, variables is ["grid", "states", "results.hmax"]
        root: Path, str, optional
            The output folder path. If None it defaults to the <model_root>/gis folder (Default)
        kwargs:
            Key-word arguments passed to hydromt.RasterDataset.to_raster(driver='GTiff', compress='lzw').
        """

        # check variables
        if isinstance(variables, str):
            variables = [variables]
        if not isinstance(variables, list):
            raise ValueError(f'"variables" should be a list, not {type(list)}.')
        # check root
        if root is None:
            root = join(self.root, "gis")
        if not os.path.isdir(root):
            os.makedirs(root)
        # save to file
        for var in variables:
            vsplit = var.split(".")
            attr = vsplit[0]
            obj = getattr(self, f"_{attr}")
            if obj is None or len(obj) == 0:
                continue  # empty
            self.logger.info(f"Write raster file(s) for {var} to 'gis' subfolder")
            layers = vsplit[1:] if len(vsplit) >= 2 else list(obj.keys())
            for layer in layers:
                if layer not in obj:
                    self.logger.warning(f"Variable {attr}.{layer} not found: skipping.")
                    continue
                da = obj[layer]
                if len(da.dims) != 2 or "time" in da.dims:
                    continue
                if da.raster.res[1] > 0:  # make sure orientation is N->S
                    da = da.raster.flipud()
                da.raster.to_raster(
                    join(root, f"{layer}.tif"),
                    driver=driver,
                    compress=compress,
                    **kwargs,
                )

    def write_vector(
        self,
        variables=["geoms", "forcing.bzs", "forcing.dis"],
        root=None,
        **kwargs,
    ):
        """Write model vector (geoms) variables to geojson files.

        NOTE: these files are not used by the model by just saved for visualization/
        analysis purposes.

        Parameters
        ----------
        variables: str, list, optional
            geoms variables. By default all geoms are saved.
        root: Path, str, optional
            The output folder path. If None it defaults to the <model_root>/gis folder (Default)
        kwargs:
            Key-word arguments passed to geopandas.GeoDataFrame.to_file(driver='GeoJSON').
        """
        kwargs.update(driver="GeoJSON")  # fixed
        # check variables
        if isinstance(variables, str):
            variables = [variables]
        if not isinstance(variables, list):
            raise ValueError(f'"variables" should be a list, not {type(list)}.')
        # check root
        if root is None:
            root = join(self.root, "gis")
        if not os.path.isdir(root):
            os.makedirs(root)
        # save to file
        for var in variables:
            vsplit = var.split(".")
            attr = vsplit[0]
            obj = getattr(self, f"_{attr}")
            if obj is None or len(obj) == 0:
                continue  # empty
            self.logger.info(f"Write vector file(s) for {var} to 'gis' subfolder")
            names = vsplit[1:] if len(vsplit) >= 2 else list(obj.keys())
            for name in names:
                if name not in obj:
                    self.logger.warning(f"Variable {attr}.{name} not found: skipping.")
                    continue
                if isinstance(obj[name], gpd.GeoDataFrame):
                    gdf = obj[name]
                else:
                    try:
                        da = obj[name]
                        gdf = da.vector.to_gdf()
                        name = {f[0]: f[1] for f in self._FORCING.values()}[name]
                    except:
                        self.logger.debug(
                            f"Variable {attr}.{name} could not be written to vector file."
                        )
                        pass
                gdf.to_file(join(root, f"{name}.geojson"), **kwargs)

    def set_forcing_1d(
        self,
        name,
        ts: Union[xr.DataArray, pd.DataFrame, Dict[str, pd.DataFrame]] = None,
        xy: gpd.GeoDataFrame = None,
    ):
        """Set 1D forcing and update staticgoms and config accordingly.

        For waterlevel and discharge forcing point locations are required to set the
        combined src/dis and bnd/bzs files. If only point locations (and no timeseries)
        are given a dummy timeseries with zero values is set.

        If ts and xy are both None, the

        Parameters
        ----------
        name: {'waterlevel', 'discharge', 'precip'}
            Name of forcing type.
        ts: pandas.DataFrame, xarray.DataArray
            Timeseries data. If DataArray it should contain time and index dims; if
            DataFrame the index should be a datetime index and the columns the location
            index.
        xy: geopandas.GeoDataFrame
            Forcing point locations
        """
        ts_name, gname = self._FORCING_1D.get(name, (None, None))
        if ts_name is None:
            names = [f[0] for f in self._FORCING_1D.values() if "net" not in f[0]]
            raise ValueError(f'Unknown forcing "{name}", select from {names}')
        # sort out ts and xy types
        if isinstance(ts, (pd.DataFrame, pd.Series)):
            assert np.dtype(ts.index).type == np.datetime64
            ts.index.name = "time"
            if isinstance(ts, pd.DataFrame):
                ts.columns.name = "index"
                ts = xr.DataArray(ts, dims=("time", "index"), name=ts_name)
            else:  # spatially uniform forcing
                ts = xr.DataArray(ts, dims=("time"), name=ts_name)
        if isinstance(xy, gpd.GeoDataFrame):
            if ts is not None:
                ts = GeoDataArray.from_gdf(xy, ts, index_dim="index")
            else:
                ts = self._dummy_ts(xy, name, fill_value=0)  # dummy timeseries
            for c in xy.columns:
                if c in ["geometry", ts.vector.index_dim]:
                    continue
                ts[c] = xr.IndexVariable("index", xy[c].values)
        if not isinstance(ts, xr.DataArray):
            raise ValueError(
                f"{name} forcing: Unknown type for ts {type(ts)} should be xarray.DataArray."
            )
        # check if locations (bzs / dis)
        if gname is not None:
            assert len(ts.dims) == 2
            # make sure time is on last dim
            ts = ts.transpose(ts.vector.index_dim, ts.vector.time_dim)
            # set crs
            if ts.vector.crs is None:
                ts.vector.set_crs(self.crs.to_epsg())
            elif ts.vector.crs != self.crs:
                ts = ts.vector.to_crs(self.crs.to_epsg())
            # fix order based on x_dim after setting crs (for comparability between OS)
            ts = ts.sortby([ts.vector.x_dim, ts.vector.y_dim], ascending=True)
            # reset index
            dim = ts.vector.index_dim
            ts[dim] = xr.IndexVariable(dim, np.arange(1, ts[dim].size + 1, dtype=int))
            n = ts.vector.index.size
            self.logger.debug(f"{name} forcing: setting {gname} data for {n} points.")
        else:
            if not (len(ts.dims) == 1 and "time" in ts.dims):
                raise ValueError(
                    f"{name} forcing: uniform forcing should have single 'time' dimension."
                )

        # set forcing
        self.logger.debug(f"forcing: setting {name} data.")
        self.set_forcing(ts, name)

    ## model configuration

    def read_config(self, config_fn: str = "sfincs.inp", crs=None):
        if not os.path.isabs(config_fn) and self.root:
            config_fn = os.path.abspath(os.path.join(self.root, config_fn))
        else:
            self.root = os.path.dirname(config_fn)
        inp = SfincsInput()  # initialize with defaults
        if self._read and os.path.isfile(config_fn):
            inp.read(fn_inp=config_fn)
        self._config = inp.to_dict()
        self.update_grid_from_config()
        # update grid properties based on sfincs.inp

    def write_config(self, config_fn: str = "sfincs.inp"):
        """Write config to <root/config_fn>"""
        self._assert_write_mode

        inp = SfincsInput.from_dict(self.config)
        inp.write(fn_inp=os.path.join(self.root, config_fn))

        # for key, value in self.config.items():
        #     if key.endswith("file"):
        #         if not isfile(join(self.root, value)):
        #             value = basename(value)
        #             if isfile(join(self.root, rel_path, value)):
        #                 self.config.update({key: f"{rel_path}/{value}"})
        #             else:
        #                 self.logger.error(f"{key} = {value} not found")

    def update_spatial_attrs(self):
        """Update geospatial `config` (sfincs.inp) attributes based on grid"""
        dx, dy = self.res
        # TODO check self.bounds with rotation!! origin not necessary equal to total_bounds
        west, south, _, _ = self.bounds
        if self.crs is not None:
            self.set_config("crs", self.crs.to_epsg())
        self.set_config("mmax", self.width)
        self.set_config("nmax", self.height)
        self.set_config("dx", dx)
        self.set_config("dy", abs(dy))  # dy is always positive (orientation is S -> N)
        self.set_config("x0", west)
        self.set_config("y0", south)

    def update_grid_from_config(self):
        self.grid_type = (
            "quadtree" if self.config.get("qtrfile") is not None else "regular"
        )
        if self.grid_type == "regular":
            self.reggrid = RegularGrid(
                x0=self.config.get("x0"),
                y0=self.config.get("y0"),
                dx=self.config.get("dx"),
                dy=self.config.get("dy"),
                nmax=self.config.get("nmax"),
                mmax=self.config.get("mmax"),
                rotation=self.config.get("rotation", 0),
                crs=self.config.get("crs"),
            )
        else:
            pass
            # self.quadtree = QuadtreeGrid()

    def get_spatial_attrs(self, crs=None):
        """Get geospatial `config` (sfincs.inp) attributes.

        Parameters
        ----------
        crs: int, CRS
            Coordinate reference system

        Returns
        -------
        shape: tuple of int
            width, height
        transform: Affine.transform
            Geospatial transform
        crs: pyproj.CRS
            Coordinate reference system
        """
        return utils.get_spatial_attrs(self.config, crs=crs, logger=self.logger)

    def get_model_time(self):
        """Return (tstart, tstop) tuple with parsed model start and end time"""
        tstart = utils.parse_datetime(self.config["tstart"])
        tstop = utils.parse_datetime(self.config["tstop"])
        return tstart, tstop

    ## helper method

    def _dummy_ts(self, gdf, name, fill_value=0):
        df = pd.DataFrame(
            index=pd.DatetimeIndex(list(self.get_model_time())),
            columns=gdf.index.values,
            data=np.full((2, gdf.index.size), fill_value, dtype=np.float32),
        )
        ts = GeoDataArray.from_gdf(gdf, df, dims=("time", "index"), name=name)
        return ts<|MERGE_RESOLUTION|>--- conflicted
+++ resolved
@@ -1930,31 +1930,17 @@
         if self.reggrid is not None:
             ind = self.reggrid.read_ind(ind_fn=ind_fn)
 
-<<<<<<< HEAD
-            da_lst = []
-            for mname in self._MAPS:
-                if f"{mname}file" in self.config:
-                    fn = self.get_config(
-                        f"{mname}file", f"sfincs.{mname}", abs_path=True
-=======
             for name in data_vars:
                 if f"{name}file" in self.config:
                     fn = self.get_config(
                         f"{name}file", fallback=f"sfincs.{name}", abs_path=True
->>>>>>> 88766645
                     )
                     if not isfile(fn):
                         self.logger.warning(f"{name}file not found at {fn}")
                         continue
-<<<<<<< HEAD
-                    dtype = dtypes.get(mname, "f4")
-                    mv = mvs.get(mname, -9999.0)
-                    da = self.reggrid.read_map(fn, ind, dtype, mv, name=mname)
-=======
                     dtype = dtypes.get(name, "f4")
                     mv = mvs.get(name, -9999.0)
                     da = self.reggrid.read_map(fn, ind, dtype, mv, name=name)
->>>>>>> 88766645
                     da_lst.append(da)
             ds = xr.merge(da_lst)
             crs = self.config.get("crs", None)
@@ -1994,11 +1980,8 @@
 
             if data_vars is None:  # write all maps
                 data_vars = [v for v in self._MAPS if v in ds_out]
-<<<<<<< HEAD
-=======
             elif isinstance(data_vars, str):
                 data_vars = list(data_vars)
->>>>>>> 88766645
             self.logger.debug(f"Write binary map files: {data_vars}.")
             for name in data_vars:
                 if f"{name}file" not in self.config:
@@ -2006,11 +1989,7 @@
                 self.reggrid.write_map(
                     map_fn=self.get_config(f"{name}file", abs_path=True),
                     data=ds_out[name].values,
-<<<<<<< HEAD
-                    mask=self.mask,
-=======
                     mask=mask,
->>>>>>> 88766645
                     dtype=dtypes.get(name, "f4"),
                 )
 
