# -*- coding: utf-8 -*-
from __future__ import annotations
import os
from os.path import join, isfile, abspath, dirname, basename, isabs
import glob
import numpy as np
import logging
import pyflwdir
import geopandas as gpd
import pandas as pd
from pyproj import CRS
import xarray as xr
from pathlib import Path
from typing import Dict, Tuple, List, Union, Any

import hydromt
from hydromt.models.model_grid import GridModel
from hydromt.models.model_mesh import MeshMixin
from hydromt.vector import GeoDataset, GeoDataArray
from hydromt.raster import RasterDataset, RasterDataArray

from . import workflows, utils, plots, DATADIR
from .regulargrid import RegularGrid
from .sfincs_input import SfincsInput

__all__ = ["SfincsModel"]

logger = logging.getLogger(__name__)


class SfincsModel(MeshMixin, GridModel):
    # GLOBAL Static class variables that can be used by all methods within
    # SfincsModel class. Typically list of variables (e.g. _MAPS) or
    # dict with varname - filename pairs (e.g. thin_dams : thd)
    _NAME = "sfincs"
    _GEOMS = {
        "observation_points": "obs",
        "weirs": "weir",
        "thin_dams": "thd",
    }  # parsed to dict of geopandas.GeoDataFrame
    _FORCING_1D = {
        # timeseries (can be multiple), locations tuple
        "waterlevel": (["bzs"], "bnd"),
        "waves": (["bzi"], "bnd"),
        "discharge": (["dis"], "src"),
        "precip": (["precip"], None),
        "wavespectra": (["bhs", "btp", "bwd", "bds"], "bwv"),
        "wavemaker": (["whi", "wti", "wst"], "wvp"),  # TODO check names and test
    }
    _FORCING_NET = {
        # 2D forcing sfincs name, rename tuple
        "waterlevel": ("netbndbzsbzi", {"zs": "bzs", "zi": "bzi"}),
        "discharge": ("netsrcdis", {"discharge": "dis"}),
        "precip": ("netampr", {"Precipitation": "precip"}),
        "press": ("netamp", {"barometric_pressure": "press"}),
        "wind": ("netamuamv", {"eastward_wind": "wind_u", "northward_wind": "wind_v"}),
    }
    _FORCING_SPW = {"spiderweb": "spw"}  # TODO add read and write functions
    _MAPS = ["msk", "dep", "scs", "manning", "qinf"]
    _STATES = ["rst", "ini"]
    _FOLDERS = []
    _CLI_ARGS = {"region": "setup_grid_from_region", "res": "setup_grid_from_region"}
    _CONF = "sfincs.inp"
    _DATADIR = DATADIR
    _ATTRS = {
        "dep": {"standard_name": "elevation", "unit": "m+ref"},
        "msk": {"standard_name": "mask", "unit": "-"},
        "scs": {
            "standard_name": "potential maximum soil moisture retention",
            "unit": "in",
        },
        "qinf": {"standard_name": "infiltration rate", "unit": "mm.hr-1"},
        "manning": {"standard_name": "manning roughness", "unit": "s.m-1/3"},
        "bzs": {"standard_name": "waterlevel", "unit": "m+ref"},
        "bzi": {"standard_name": "wave height", "unit": "m"},
        "dis": {"standard_name": "discharge", "unit": "m3.s-1"},
        "precip": {"standard_name": "precipitation", "unit": "mm.hr-1"},
    }

    def __init__(
        self,
        root: str = None,
        mode: str = "w",
        config_fn: str = "sfincs.inp",
        grid_type: str = "regular",
        write_gis: bool = True,
        data_libs: Union[List[str], str] = None,
        logger=logger,
    ):
        """
        The SFINCS model class (SfincsModel) contains methods to read, write, setup and edit
        `SFINCS <https://sfincs.readthedocs.io/en/latest/>`_ models.

        Parameters
        ----------
        root: str, Path, optional
            Path to model folder
        mode: {'w', 'r+', 'r'}
            Open model in write, append or reading mode, by default 'w'
        config_fn: str, Path, optional
            Filename of model config file, by default "sfincs.inp"
        write_gis: bool
            Write model files additionally to geotiff and geojson, by default True
        data_libs: List, str
            List of data catalog yaml files, by default None

        """
        # model folders
        self._write_gis = write_gis
        if write_gis and "gis" not in self._FOLDERS:
            self._FOLDERS.append("gis")

        super().__init__(
            root=root,
            mode=mode,
            config_fn=config_fn,
            data_libs=data_libs,
            logger=logger,
        )

        # placeholder grid classes
        self.grid_type = grid_type
        self.reggrid = None
        self.quadtree = None
        self.subgrid = xr.Dataset()

    @property
    def mask(self) -> xr.DataArray | None:
        """Returns model mask"""
        if self.grid_type == "regular":
            if "msk" in self.grid:
                return self.grid["msk"]
            elif self.reggrid is not None:
                return self.reggrid.empty_mask

    @property
    def region(self) -> gpd.GeoDataFrame:
        """Returns the geometry of the active model cells."""
        # NOTE overwrites property in GridModel
        region = gpd.GeoDataFrame()
        if "region" in self.geoms:
            region = self.geoms["region"]
        elif "msk" in self.grid:
            da = xr.where(self.mask > 0, 1, 0).astype(np.int16)
            da.raster.set_nodata(0)
            region = da.raster.vectorize().dissolve()
        elif self.reggrid is not None:
            region = self.reggrid.empty_mask.raster.box
        return region

    @property
    def crs(self) -> CRS | None:
        if self.grid_type == "regular":
            return self.reggrid.crs
        elif self.grid_type == "quadtree":
            return self.quadtree.crs

    def set_crs(self, crs: Any) -> None:
        if self.grid_type == "regular":
            self.reggrid.crs = CRS.from_user_input(crs)
            self.grid.raster.set_crs(self.reggrid.crs)
        elif self.grid_type == "quadtree":
            self.quadtree.crs = CRS.from_user_input(crs)

    def create_grid(
        self,
        x0: float,
        y0: float,
        dx: float,
        dy: float,
        nmax: int,
        mmax: int,
        rotation: float = None,
        epsg: int = None,
        grid_type: str = "regular",
        gdf_refinement: gpd.GeoDataFrame = None,
    ):
        self.config.update(
            x0=x0,
            y0=y0,
            dx=dx,
            dy=dy,
            nmax=nmax,
            mmax=mmax,
            rotation=rotation,
            epsg=epsg,
        )
        self.update_grid_from_config()
        # TODO gdf_refinement for quadtree

    def setup_grid(
        self,
        x0: float,
        y0: float,
        dx: float,
        dy: float,
        nmax: int,
        mmax: int,
        rotation: float,
        epsg: int,
        refinement_fn: str = None,
    ):
        if refinement_fn is not None:
            grid_type = "quadtree"
            # gdf_refinement = gpd.read_file()
        else:
            grid_type = "regular"
            gdf_refinement = None
        self.create_grid(
            x0=x0,
            y0=y0,
            dx=dx,
            dy=dy,
            nmax=nmax,
            mmax=mmax,
            rotation=rotation,
            epsg=epsg,
            grid_type=grid_type,
            gdf_refinement=gdf_refinement,
        )

    def create_grid_from_region(
        self,
        gdf_region: gpd.GeoDataFrame,
        res: float,
        grid_type: str = "regular",
        gdf_refinement: gpd.GeoDataFrame = None,
    ):
        west, south, east, north = gdf_region.total_bounds
        mmax = int(np.ceil((east - west) / res))
        nmax = int(np.ceil((north - south) / res))
        # TODO gdf_region.minimum_rotated_rectangle for rotated grid
        # https://stackoverflow.com/questions/66108528/angle-in-minimum-rotated-rectangle
        self.create_grid(
            x0=west,
            y0=south,
            dx=res,
            dy=res,
            nmax=nmax,
            mmax=mmax,
            rotation=0,  # Set rotation to 0 for grid based on region (see also TODO)
            epsg=gdf_region.crs.to_epsg(),
            grid_type=grid_type,
            gdf_refinement=gdf_refinement,
        )

    def setup_grid_from_region(
        self,
        region: dict,
        res: float = 100,
        crs: Union[str, int] = "utm",
        grid_type: str = "regular",
        refinement_fn: str = None,
        hydrography_fn: str = "merit_hydro",
        basin_index_fn: str = "merit_hydro_index",
    ):
        self.setup_region(
            region=region,
            hydrography_fn=hydrography_fn,
            basin_index_fn=basin_index_fn,
        )
        # get pyproj crs of best UTM zone if crs=utm
        pyproj_crs = hydromt.gis_utils.parse_crs(
            crs, self.region.to_crs(4326).total_bounds
        )
        if self.region.crs != pyproj_crs:
            self.geoms["region"] = self.geoms["region"].to_crs(pyproj_crs)

        self.create_grid_from_region(
            gdf_region=self.region,
            res=res,
            grid_type=grid_type,
        )

    def create_dep(
        self,
        da_dep_lst: List[dict],
        buffer_cells: int = 0,  # not in list
        interp_method: str = "linear",  # used for buffer cells only
        logger=logger,
    ) -> xr.DataArray:
        if self.grid_type == "regular":
            da_dep = workflows.merge_multi_dataarrays(
                da_list=da_dep_lst,
                da_like=self.mask,
                buffer_cells=buffer_cells,
                interp_method=interp_method,
                logger=logger,
            )
            
            # check if no nan data is present in the bed levels
            assert not np.isnan(da_dep).any(), "NaN values in bed levels"

            self.set_grid(da_dep, name="dep")
            if self.crs is not None and self.grid.raster.crs is None:
                self.grid.set_crs(self.crs)
            
            if "depfile" not in self.config:
                self.config.update({"depfile": "sfincs.dep"})

        return da_dep

    def setup_dep(
        self,
        datasets_dep: List[dict],
        buffer_cells: int = 0,  # not in list
        interp_method: str = "linear",  # used for buffer cells only
    ):
        """Interpolate topobathy (dep) data to the model grid.

        Adds model grid layers:

        * **dep**: combined elevation/bathymetry [m+ref]

        Parameters
        ----------
        datasets_dep : list[dict]
            Per dataset to be merged, a filename (dep_fn) and mutliple merge arguments (min_valid, max_valid,
            gdf_valid, offset, merge_method) can be provided. If not specified explicitly, order of merging is from first to last.
        """

        # retrieve model resolution
        # TODO fix for quadtree
        if not self.mask.raster.crs.is_geographic:
            res = np.abs(self.mask.raster.res[0])
        else:
            res = np.abs(self.mask.raster.res[0]) * 111111.0

        da_dep_lst = self._parse_datasets_dep(datasets_dep, res=res)

        self.create_dep(
            da_dep_lst=da_dep_lst,
            buffer_cells=buffer_cells,
            interp_method=interp_method,
            logger=self.logger,
        )

    def create_mask_active(
        self,
        gdf_region: gpd.GeoDataFrame = None,
        gdf_include: gpd.GeoDataFrame = None,
        gdf_exclude: gpd.GeoDataFrame = None,
        elv_min: float = None,
        elv_max: float = None,
        fill_area: float = 10,
        drop_area: float = 0,
        connectivity: int = 8,
        all_touched=True,
        reset_mask=False,
    ) -> xr.DataArray:
        """Returns a boolean mask of valid (non nondata) elevation cells, optionally bounded
        by several criteria.

        Parameters
        ----------
        gdf_region: geopandas.GeoDataFrame, optional
            Geometry with area to initiliaze active mask with; proceding arguments can be used to include/exclude cells
            If not given, existing mask (if present) used, else mask is initialized empty.
        gdf_include, gdf_exclude: geopandas.GeoDataFrame, optional
            Geometries with areas to include/exclude from the active model cells.
            Note that include (second last) and exclude (last) and areas are processed after other critera,
            i.e. `elv_min`, `elv_max` and `drop_area`, and thus overrule these criteria for active model cells.
        elv_min, elv_max : float, optional
            Minimum and maximum elevation thresholds for active model cells.
        fill_area : float, optional
            Maximum area [km2] of contiguous cells below `elv_min` or above `elv_max` but surrounded
            by cells within the valid elevation range to be kept as active cells, by default 10 km2.
        drop_area : float, optional
            Maximum area [km2] of contiguous cells to be set as inactive cells, by default 0 km2.
        connectivity: {4, 8}
            The connectivity used to define contiguous cells, if 4 only horizontal and vertical
            connections are used, if 8 (default) also diagonal connections.
        all_touched: bool, optional
            if True (default) include (or exclude) a cell in the mask if it touches any of the
            include (or exclude) geometries. If False, include a cell only if its center is
            within one of the shapes, or if it is selected by Bresenham's line algorithm.
        reset_mask: bool, optional
            If True, reset existing mask layer. If False (default) updating existing mask.

        Returns
        -------
        xr.DataArray
            model elevation mask
        """
        if self.grid_type == "regular":
            da_mask = self.reggrid.create_mask_active(
                da_mask=self.grid["msk"] if "msk" in self.grid else None,
                da_dep=self.grid["dep"] if "dep" in self.grid else None,
                gdf_region=gdf_region,
                gdf_include=gdf_include,
                gdf_exclude=gdf_exclude,
                elv_min=elv_min,
                elv_max=elv_max,
                fill_area=fill_area,
                drop_area=drop_area,
                connectivity=connectivity,
                all_touched=all_touched,
                reset_mask=reset_mask,
                # logger=self.logger,
            )
            self.set_grid(da_mask, name="msk")
            # update config
            if "mskfile" not in self.config:
                self.config.update({"mskfile": "sfincs.msk"})
            if "indexfile" not in self.config:
                self.config.update({"indexfile": "sfincs.ind"})
            # update region
            self.logger.info("Derive region geometry based on active cells.")
            region = da_mask.where(da_mask <= 1, 1).raster.vectorize()
            self.set_geoms(region, "region")

        return da_mask

    def setup_mask_active(
        self,
        region_fn=None,
        include_mask_fn=None,
        exclude_mask_fn=None,
        mask_buffer=0,
        elv_min=None,
        elv_max=None,
        fill_area=10,
        drop_area=0,
        connectivity=8,
        all_touched=True,
        reset_mask=False,
    ):
        """Creates mask of active model cells.

        The SFINCS model mask defines 0) Inactive, 1) active, and 2) waterlevel boundary
        and 3) outflow boundary cells. This method sets the active cells set using,
        while boundary cells are set in the `setup_bounds` method.

        Active model cells are based on cells with valid elevation (i.e. not nodata),
        optionally bounded by areas inside the include geomtries, outside the exclude geomtries,
        larger or equal than a minimum elevation threshhold and smaller or equal than a
        maximum elevation threshhold.
        All conditions are combined using a logical AND operation.

        NOTE: Inactive cells are set to nodata values in all grid which cannot be undone!

        Sets model layers:

        * **msk** map: model mask [-]

        Parameters
        ----------
        region_fn: str, optional
            Path or data source name of polygons to initiliaze active mask with; proceding arguments can be used to include/exclude cells
            If not given, existing mask (if present) used, else mask is initialized empty.
        include_mask_fn, exclude_mask_fn: str, optional
            Path or data source name of polygons to include/exclude from the active model domain.
            Note that exclude (second last) and include (last) areas are processed after other critera,
            i.e. `elv_min`, `elv_max` and `drop_area`, and thus overrule these criteria for active model cells.
        mask_buffer: float, optional
            If larger than zero, extend the `include_mask` geometry with a buffer [m],
            by default 0.
        elv_min, elv_max : float, optional
            Minimum and maximum elevation thresholds for active model cells.
        fill_area : float, optional
            Maximum area [km2] of contiguous cells below `elv_min` or above `elv_max` but surrounded
            by cells within the valid elevation range to be kept as active cells, by default 10 km2.
        drop_area : float, optional
            Maximum area [km2] of contiguous cells to be set as inactive cells, by default 0 km2.
        connectivity, {4, 8}:
            The connectivity used to define contiguous cells, if 4 only horizontal and vertical
            connections are used, if 8 (default) also diagonal connections.
        all_touched: bool, optional
            if True (default) include (or exclude) a cell in the mask if it touches any of the
            include (or exclude) geometries. If False, include a cell only if its center is
            within one of the shapes, or if it is selected by Bresenham's line algorithm.
        reset_mask: bool, optional
            If True, reset existing mask layer. If False (default) updating existing mask.
        """

        # read geometries
        gdf0, gdf1, gdf2 = None, None, None
        bbox = self.region.to_crs(4326).total_bounds
        if region_fn is not None:
            if str(region_fn).endswith(".pol"):
                # NOTE polygons should be in same CRS as model
                gdf0 = utils.polygon2gdf(
                    feats=utils.read_geoms(fn=region_fn), crs=self.region.crs
                )
            else:
                gdf1 = self.data_catalog.get_geodataframe(region_fn, bbox=bbox)
            if mask_buffer > 0:  # NOTE assumes model in projected CRS!
                gdf1["geometry"] = gdf1.to_crs(self.crs).buffer(mask_buffer)
        if include_mask_fn is not None:
            if str(include_mask_fn).endswith(".pol"):
                # NOTE polygons should be in same CRS as model
                gdf1 = utils.polygon2gdf(
                    feats=utils.read_geoms(fn=include_mask_fn), crs=self.region.crs
                )
            else:
                gdf1 = self.data_catalog.get_geodataframe(include_mask_fn, bbox=bbox)
        if exclude_mask_fn is not None:
            if str(exclude_mask_fn).endswith(".pol"):
                gdf2 = utils.polygon2gdf(
                    feats=utils.read_geoms(fn=exclude_mask_fn), crs=self.region.crs
                )
            else:
                gdf2 = self.data_catalog.get_geodataframe(exclude_mask_fn, bbox=bbox)

        # get mask
        da_mask = self.create_mask_active(
            gdf_region=gdf0,
            gdf_include=gdf1,
            gdf_exclude=gdf2,
            elv_min=elv_min,
            elv_max=elv_max,
            fill_area=fill_area,
            drop_area=drop_area,
            connectivity=connectivity,
            all_touched=all_touched,
            reset_mask=reset_mask,
            # logger=self.logger,
        )

        # n = np.count_nonzero(da_mask.values)
        # self.logger.debug(f"Mask with {n:d} active cells set; updating grid ...")
        # # update all grid layers
        # for name in self._grid.raster.vars:
        #     da = self._grid[name]
        #     self._grid[name] = da.where(da_mask, da.raster.nodata)
        # update sfincs mask with boolean mask to conserve mask values
        # da_mask = self.mask.where(da_mask, np.uint8(0))  # unint8 dtype!
        # self.set_grid(da_mask, "msk")

        self.logger.debug("Derive region geometry based on active cells.")
        region = da_mask.where(da_mask <= 1, 1).raster.vectorize()
        self.set_geoms(region, "region")

    def create_mask_bounds(
        self,
        btype: str = "waterlevel",
        gdf_include: gpd.GeoDataFrame = None,
        gdf_exclude: gpd.GeoDataFrame = None,
        elv_min: float = None,
        elv_max: float = None,
        connectivity: int = 8,
        all_touched: bool = False,
        reset_bounds: bool = False,
    ) -> xr.DataArray:
        """Returns a boolean mask model boundary cells, optionally bounded by several
        criteria. Boundary cells are defined by cells at the edge of active model domain.

        Parameters
        ----------
        btype: {'waterlevel', 'outflow'}
            Boundary type
        gdf_include, gdf_exclude: geopandas.GeoDataFrame
            Geometries with areas to include/exclude from the model boundary.
            Note that exclude (second last) and include (last) areas are processed after other critera,
            i.e. `elv_min`, `elv_max`, and thus overrule these criteria for model boundary cells.
        elv_min, elv_max : float, optional
            Minimum and maximum elevation thresholds for boundary cells.
        connectivity: {4, 8}
            The connectivity used to detect the model edge, if 4 only horizontal and vertical
            connections are used, if 8 (default) also diagonal connections.
        all_touched: bool, optional
            if True (default) include (or exclude) a cell in the mask if it touches any of the
            include (or exclude) geometries. If False, include a cell only if its center is
            within one of the shapes, or if it is selected by Bresenham's line algorithm.
        reset_bounds: bool, optional
            If True, reset existing boundary cells of the selected boundary
            type (`btype`) before setting new boundary cells, by default False.

        Returns
        -------
        bounds: xr.DataArray
            Boolean mask of model boundary cells.
        """

        if self.grid_type == "regular":
            da_mask = self.reggrid.create_mask_bounds(
                da_mask=self.grid["msk"],
                btype=btype,
                gdf_include=gdf_include,
                gdf_exclude=gdf_exclude,
                da_dep=self.grid["dep"] if "dep" in self.grid else None,
                elv_min=elv_min,
                elv_max=elv_max,
                connectivity=connectivity,
                all_touched=all_touched,
                reset_bounds=reset_bounds,
            )
            self.set_grid(da_mask, name="msk")

        return da_mask

    def setup_mask_bounds(
        self,
        btype="waterlevel",
        include_fn=None,
        exclude_fn=None,
        elv_min=None,
        elv_max=None,
        connectivity=8,
        reset_bounds=False,
    ):
        """Set boundary cells in the model mask.

        The SFINCS model mask defines 0) Inactive, 1) active, and 2) waterlevel boundary
        and 3) outflow boundary cells. Active cells set using the `setup_mask` method,
        while this method sets both types of boundary cells, see `btype` argument.

        Boundary cells at the edge of the active model domain,
        optionally bounded by areas inside the include geomtries, outside the exclude geomtries,
        larger or equal than a minimum elevation threshhold and smaller or equal than a
        maximum elevation threshhold.
        All conditions are combined using a logical AND operation.

        Updates model layers:

        * **msk** map: model mask [-]

        Parameters
        ----------
        btype: {'waterlevel', 'outflow'}
            Boundary type
        include_mask_fn, exclude_mask_fn: str, optional
            Path or data source name for geometries with areas to include/exclude from the model boundary.
            Note that exclude (second last) and include (last) areas are processed after other critera,
            i.e. `elv_min`, `elv_max`, and thus overrule these criteria for model boundary cells.
        elv_min, elv_max : float, optional
            Minimum and maximum elevation thresholds for boundary cells.
        reset_bounds: bool, optional
            If True, reset existing boundary cells of the selected boundary
            type (`btype`) before setting new boundary cells, by default False.
        connectivity, {4, 8}:
            The connectivity used to detect the model edge, if 4 only horizontal and vertical
            connections are used, if 8 (default) also diagonal connections.
        """

        # get include / exclude geometries
        gdf_include, gdf_exclude = None, None
        bbox = self.region.to_crs(4326).total_bounds

        if include_fn:
            if str(include_fn).endswith(".pol"):
                gdf_include = utils.polygon2gdf(
                    feats=utils.read_geoms(fn=include_fn), crs=self.region.crs
                )
            else:
                gdf_include = self.data_catalog.get_geodataframe(include_fn, bbox=bbox)
        if exclude_fn:
            if str(exclude_fn).endswith(".pol"):
                gdf_exclude = utils.polygon2gdf(
                    feats=utils.read_geoms(fn=exclude_fn), crs=self.region.crs
                )
            else:
                gdf_exclude = self.data_catalog.get_geodataframe(exclude_fn, bbox=bbox)

        # mask values
        da_mask = self.create_mask_bounds(
            btype=btype,
            gdf_include=gdf_include,
            gdf_exclude=gdf_exclude,
            elv_min=elv_min,
            elv_max=elv_max,
            connectivity=connectivity,
            reset_bounds=reset_bounds,
        )

        self.set_grid(da_mask, "msk")

    def create_subgrid(
        self,
        da_dep_lst: List[dict],
        da_manning_lst: List[dict] = [],
        nbins: int = 10,
        nr_subgrid_pixels: int = 20,
        nrmax: int = 2000,  # blocksize
        max_gradient: float = 5.0,
        z_minimum: float = -99999.0,
        manning_land: float = 0.04,
        manning_sea: float = 0.02,
        rgh_lev_land: float = 0.0,
        make_dep_tiles: bool = False,
        make_manning_tiles: bool = False,
    ) -> xr.Dataset:
        # tile folders
        if make_dep_tiles or make_manning_tiles:
            highres_dir = os.path.join(self.root, "tiles", "subgrid")
            if not os.path.isdir(highres_dir):
                os.makedirs(highres_dir)

        if self.grid_type == "regular":
            self.reggrid.subgrid.build(
                da_mask=self.mask,
                da_dep_lst=da_dep_lst,
                da_manning_lst=da_manning_lst,
                nbins=nbins,
                nr_subgrid_pixels=nr_subgrid_pixels,
                nrmax=nrmax,
                max_gradient=max_gradient,
                z_minimum=z_minimum,
                manning_land=manning_land,
                manning_sea=manning_sea,
                rgh_lev_land=rgh_lev_land,
                make_dep_tiles=make_dep_tiles,
                make_manning_tiles=make_manning_tiles,
                highres_dir=highres_dir,
            )
            self.subgrid = self.reggrid.subgrid.to_xarray(
                dims=self.mask.raster.dims, coords=self.mask.raster.coords
            )
        elif self.grid_type == "quadtree":
            pass

        if "sbgfile" not in self.config:  # only add sbgfile if not already present
            self.config.update({"sbgfile": "sfincs.sbg"})
        # subgrid is used so no depfile or manningfile needed
        if "depfile" in self.config:
            self.config.pop("depfile")  # remove depfile from config
        if "manningfile" in self.config:
            self.config.pop("manningfile")  # remove manningfile from config

    def setup_subgrid(
        self,
        datasets_dep: List[dict],
        datasets_rgh: List[dict] = [],
        nbins: int = 10,
        nr_subgrid_pixels: int = 20,
        nrmax: int = 2000,  # blocksize
        max_gradient: float = 5.0,
        z_minimum: float = -99999.0,
        manning_land: float = 0.04,
        manning_sea: float = 0.02,
        rgh_lev_land: float = 0.0,
        make_dep_tiles: bool = False,
        make_manning_tiles: bool = False,
    ):

        # retrieve model resolution
        # TODO fix for quadtree
        if not self.mask.raster.crs.is_geographic:
            res = np.abs(self.mask.raster.res[0]) / nr_subgrid_pixels
        else:
            res = np.abs(self.mask.raster.res[0]) * 111111.0 / nr_subgrid_pixels

        da_dep_lst = self._parse_datasets_dep(datasets_dep, res=res)

        if len(datasets_rgh) > 0:
            # NOTE conversion from landuse/landcover to manning happens here
            da_manning_lst = self._parse_datasets_rgh(datasets_rgh)
        else:
            da_manning_lst = []

        self.create_subgrid(
            da_dep_lst=da_dep_lst,
            da_manning_lst=da_manning_lst,
            nbins=nbins,
            nr_subgrid_pixels=nr_subgrid_pixels,
            nrmax=nrmax,
            max_gradient=max_gradient,
            z_minimum=z_minimum,
            manning_land=manning_land,
            manning_sea=manning_sea,
            rgh_lev_land=rgh_lev_land,
            make_dep_tiles=make_dep_tiles,
            make_manning_tiles=make_manning_tiles,
        )

    def setup_river_hydrography(self, hydrography_fn=None, adjust_dem=False, **kwargs):
        """Setup hydrography layers for flow directions ("flwdir") and upstream area
        ("uparea") which are required to setup the setup_river* model components.

        If no hydrography data is provided (`hydrography_fn=None`) flow directions are
        derived from the model elevation data.
        Note that in that case the upstream area map will miss the contribution from area
        upstream of the model domain and incoming rivers in the `setup_river_inflow`
        cannot be detected.

        If the model crs or resolution is different from the input hydrography data,
        it is reprojected to the model grid. Note that this works best if the destination
        resolution is roughly the same or higher (i.e. smaller cells).

        Adds model layers (both not used by SFINCS!):

        * **uparea** map: upstream area [km2]
        * **flwdir** map: local D8 flow directions [-]

        Updates model layer (if `adjust_dem=True`):

        * **dep** map: combined elevation/bathymetry [m+ref]

        Parameters
        ----------
        hydrography_fn : str
            Path or data source name for hydrography raster data, by default None
            and derived from model elevation data.

            * Required variable: ['uparea']
            * Optional variable: ['flwdir']
        adjust_dem: bool, optional
            Adjust the model elevation such that each downstream cell is at the
            same or lower elevation. By default True.
        """
        name = "dep"
        assert name in self.grid
        da_elv = self.grid[name]

        da_elv = (
            da_elv.raster.clip_geom(self.region, mask=True)
            .raster.mask_nodata()
            .fillna(-9999)  # force nodata value to be -9999
            .round(2)  # cm precision
        )
        da_elv.raster.set_nodata(-9999)

        # check N->S orientation
        if da_elv.raster.res[1] > 0:
            da_elv = da_elv.raster.flipud()

        if hydrography_fn is not None:
            ds_hydro = self.data_catalog.get_rasterdataset(
                hydrography_fn,
                geom=self.grid.raster.box,
                buffer=20,
                single_var_as_array=False,
            )
            assert "uparea" in ds_hydro
            warp = da_elv.raster.aligned_grid(ds_hydro)
            if not warp or "flwdir" not in ds_hydro:
                self.logger.info("Reprojecting hydrography data to destination grid.")
                ds_out = hydromt.flw.reproject_hydrography_like(
                    ds_hydro, da_elv, logger=self.logger, **kwargs
                )
            else:
                ds_out = ds_hydro[["uparea", "flwdir"]].raster.clip_bbox(
                    da_elv.raster.bounds
                )
            ds_out = ds_out.raster.mask(da_elv != da_elv.raster.nodata)
        else:
            self.logger.info("Getting hydrography data from model grid.")
            da_flw = hydromt.flw.d8_from_dem(da_elv, **kwargs)
            flwdir = hydromt.flw.flwdir_from_da(da_flw, ftype="d8")
            da_upa = xr.DataArray(
                dims=da_elv.raster.dims,
                data=flwdir.upstream_area(unit="km2"),
                name="uparea",
            )
            da_upa.raster.set_nodata(-9999)
            ds_out = xr.merge([da_flw, da_upa.reset_coords(drop=True)])

        self.logger.info("Saving hydrography data to grid.")
        self.set_grid(ds_out["uparea"])
        self.set_grid(ds_out["flwdir"])

        if adjust_dem:
            self.logger.info(f"Hydrologically adjusting {name} map.")
            flwdir = hydromt.flw.flwdir_from_da(ds_out["flwdir"], ftype="d8")
            da_elv.data = flwdir.dem_adjust(da_elv.values)
            self.set_grid(da_elv.round(2), name)

    def setup_river_bathymetry(
        self,
        river_geom_fn=None,
        river_mask_fn=None,
        qbankfull_fn=None,
        rivdph_method="gvf",
        rivwth_method="geom",
        river_upa=25.0,
        river_len=1000,
        min_rivwth=50.0,
        min_rivdph=1.0,
        rivbank=True,
        rivbankq=25,
        segment_length=3e3,
        smooth_length=10e3,
        constrain_rivbed=True,
        constrain_estuary=True,
        dig_river_d4=True,
        plot_riv_profiles=0,
        **kwargs,  # for workflows.get_river_bathymetry method
    ):
        """Burn rivers into the model elevation (dep) file.

        NOTE: this method is experimental and may change in the near future.

        River cells are based on the `river_mask_fn` raster file if `rivwth_method='mask'`,
        or if `rivwth_method='geom'` the rasterized segments buffered with half a river width
        ("rivwth" [m]) if that attribute is found in `river_geom_fn`.

        If a river segment geometry file `river_geom_fn` with bedlevel column ("zb" [m+REF]) or
        a river depth ("rivdph" [m]) in combination with `rivdph_method='geom'` is provided,
        this attribute is used directly.

        Otherwise, a river depth is estimated based on bankfull discharge ("qbankfull" [m3/s])
        attribute taken from the nearest river segment in `river_geom_fn` or `qbankfull_fn`
        upstream river boundary points if provided.

        The river depth is relative to the bankfull elevation profile if `rivbank=True` (default),
        which is estimated as the `rivbankq` elevation percentile [0-100] of cells neighboring river cells.
        This option requires the flow direction ("flwdir") and upstream area ("uparea") maps to be set
        using the "setup_river_hydrography" method. If `rivbank=False` the depth is simply subtracted
        from the elevation of river cells.

        Missing river width and river depth values are filled by propagating valid values downstream and
        using the constant minimum values `min_rivwth` and `min_rivdph` for the remaining missing values.

        Updates model layer:

        * **dep** map: combined elevation/bathymetry [m+ref]

        Adds model layers

        * **rivmsk** map: map of river cells (not used by SFINCS)
        * **rivers** geom: geometry of rivers (not used by SFINCS)

        Parameters
        ----------
        river_geom_fn : str, optional
            Line geometry with river attribute data.

            * Required variable for direct bed level burning: ['zb']
            * Required variable for direct river depth burning: ['rivdph'] (only in combination with rivdph_method='geom')
            * Variables used for river depth estimates: ['qbankfull', 'rivwth']

        river_mask_fn : str, optional
            River mask raster used to define river cells
        qbankfull_fn: str, optional
            Point geometry with bankfull discharge estimates

            * Required variable: ['qbankfull']

        rivdph_method : {'gvf', 'manning', 'powlaw'}
            River depth estimate method, by default 'gvf'
        rivwth_method : {'geom', 'mask'}
            Derive the river width from either the `river_geom_fn` (geom) or
            `river_mask_fn` (mask; default) data.
        river_upa : float, optional
            Minimum upstream area threshold for rivers [km2], by default 25.0
        river_len: float, optional
            Mimimum river length within the model domain threshhold [m], by default 1000 m.
        min_rivwth, min_rivdph: float, optional
            Minimum river width [m] (by default 50.0) and depth [m] (by default 1.0)
        rivbank: bool, optional
            If True (default), approximate the reference elevation for the river depth based
            on the river bankfull elevation at cells neighboring river cells. Otherwise
            use the elevation of the local river cell as reference level.
        rivbankq : float, optional
            quantile [1-100] for river bank estimation, by default 25
        segment_length : float, optional
            Approximate river segment length [m], by default 5e3
        smooth_length : float, optional
            Approximate smoothing length [m], by default 10e3
        constrain_estuary : bool, optional
            If True (default) fix the river depth in estuaries based on the upstream river depth.
        constrain_rivbed : bool, optional
            If True (default) correct the river bed level to be hydrologically correct,
            i.e. sloping downward in downstream direction.
        dig_river_d4: bool, optional
            If True (default), dig the river out to be hydrologically connected in D4.
        """
        if river_mask_fn is None and rivwth_method == "mask":
            raise ValueError(
                '"river_mask_fn" should be provided if rivwth_method="mask".'
            )
        # get basemap river flwdir
        assert "msk" in self.grid  # make sure msk is grid

        if self.grid.raster.res[1] > 0:
            ds = self.grid.raster.flipud()
        else:
            ds = self.grid

        flwdir = None
        if "flwdir" in ds:
            flwdir = hydromt.flw.flwdir_from_da(ds["flwdir"], mask=False)

        # read river line geometry data
        gdf_riv = None
        if river_geom_fn is not None:
            gdf_riv = self.data_catalog.get_geodataframe(
                river_geom_fn, geom=self.region
            ).to_crs(self.crs)
        # read river bankfull point data
        gdf_qbf = None
        if qbankfull_fn is not None:
            gdf_qbf = self.data_catalog.get_geodataframe(
                qbankfull_fn,
                geom=self.region,
            ).to_crs(self.crs)
        # read river mask raster data
        da_rivmask = None
        if river_mask_fn is not None:
            da_rivmask = self.data_catalog.get_rasterdataset(
                river_mask_fn, geom=self.region
            ).raster.reproject_like(ds, "max")
            ds["rivmsk"] = da_rivmask.where(ds["msk"] != 0, 0) != 0
        elif "rivmsk" in ds:
            self.logger.info(
                'River mask based on internal "rivmsk" layer. If this is unwanted '
                "delete the gis/rivmsk.tif file or drop the rivmsk grid variable."
            )

        # estimate elevation bed level based on qbankfull (and other parameters)
        if not (gdf_riv is not None and "zb" in gdf_riv):
            if flwdir is None:
                msg = '"flwdir" staticmap layer missing, run "setup_river_hydrography".'
                raise ValueError(msg)
            gdf_riv, ds["rivmsk"] = workflows.get_river_bathymetry(
                ds,
                flwdir=flwdir,
                gdf_riv=gdf_riv,
                gdf_qbf=gdf_qbf,
                rivdph_method=rivdph_method,
                rivwth_method=rivwth_method,
                river_upa=river_upa,
                river_len=river_len,
                min_rivdph=min_rivdph,
                min_rivwth=min_rivwth,
                rivbank=rivbank,
                rivbankq=rivbankq,
                segment_length=segment_length,
                smooth_length=smooth_length,
                elevtn_name="dep",
                constrain_estuary=constrain_estuary,
                constrain_rivbed=constrain_rivbed,
                logger=self.logger,
                **kwargs,
            )
        elif "rivmsk" not in ds:
            buffer = gdf_riv["rivwth"].values if "rivwth" in gdf_riv else 0
            gdf_riv_buf = gdf_riv.buffer(buffer)
            ds["rivmsk"] = ds.raster.geometry_mask(gdf_riv_buf, all_touched=True)

        # set elevation bed level
        da_elv1, ds["rivmsk"] = workflows.burn_river_zb(
            gdf_riv=gdf_riv,
            da_elv=ds["dep"],
            da_msk=ds["rivmsk"],
            flwdir=flwdir,
            river_d4=dig_river_d4,
            logger=self.logger,
        )

        if plot_riv_profiles > 0:
            # TODO move to plots
            import matplotlib.pyplot as plt

            flw = pyflwdir.from_dataframe(gdf_riv.set_index("idx"))
            upa_pit = gdf_riv.loc[flw.idxs_pit, "uparea"]
            n = int(plot_riv_profiles)
            idxs = flw.idxs_pit[np.argsort(upa_pit).values[::-1]][:n]
            paths, _ = flw.path(idxs=idxs, direction="up")
            _, axes = plt.subplots(n, 1, figsize=(7, n * 4))
            for path, ax in zip(paths, axes):
                g0 = gdf_riv.loc[path, :]
                x = g0["rivdst"].values
                ax.plot(x, g0["zs"], "--k", label="bankfull")
                ax.plot(x, g0["elevtn"], ":k", label="original zb")
                ax.plot(x, g0["zb"], "--g", label=f"{rivdph_method} zb (corrected)")
                mask = da_elv1.raster.geometry_mask(g0).values
                x1 = flwdir.distnc[mask]
                y1 = da_elv1.data[mask]
                s1 = np.argsort(x1)
                ax.plot(x1[s1], y1[s1], ".b", ms=2, label="zb (burned)")
            ax.legend()
            if not os.path.isdir(join(self.root, "figs")):
                os.makedirs(join(self.root, "figs"))
            fn_fig = join(self.root, "figs", "river_bathymetry.png")
            plt.savefig(fn_fig, dpi=225, bbox_inches="tight")

        # update dep
        self.set_grid(da_elv1.round(2), name="dep")
        # keep river geom and rivmsk for postprocessing
        self.set_geoms(gdf_riv, name="rivers")
        # save rivmask as int8 map (geotif does not support bool maps)
        da_rivmask = ds["rivmsk"].astype(np.int8).where(ds["msk"] > 0, 255)
        da_rivmask.raster.set_nodata(255)
        self.set_grid(da_rivmask, name="rivmsk")

    def setup_river_inflow(
        self,
        hydrography_fn=None,
        river_upa=25.0,
        river_len=1e3,
        river_width=2e3,
        keep_rivers_geom=False,
        buffer=10,
        **kwargs,  # catch deprecated args
    ):
        """Setup river inflow (source) points where a river enters the model domain.

        NOTE: this method requires the either `hydrography_fn` or `setup_river_hydrography` to be run first.
        NOTE: best to run after `setup_mask`

        Adds model layers:

        * **src** geoms: discharge boundary point locations
        * **dis** forcing: dummy discharge timeseries
        * **mask** map: SFINCS mask layer (only if `river_width` > 0)
        * **rivers_in** geoms: river centerline (if `keep_rivers_geom`; not used by SFINCS)

        Parameters
        ----------
        hydrography_fn: str, Path, optional
            Path or data source name for hydrography raster data, by default 'merit_hydro'.

            * Required layers: ['uparea', 'flwdir'].
        river_upa : float, optional
            Minimum upstream area threshold for rivers [km2], by default 25.0
        river_len: float, optional
            Mimimum river length within the model domain threshhold [m], by default 1 km.
        river_width: float, optional
            Estimated constant width [m] of the inflowing river. Boundary cells within
            half the width are forced to be closed (mask = 1) to avoid instabilities with
            nearby open or waterlevel boundary cells, by default 1 km.
        keep_rivers_geom: bool, optional
            If True, keep a geometry of the rivers "rivers_in" in geoms. By default False.
        buffer: int, optional
            Buffer [no. of cells] around model domain, by default 10.
        """
        if "basemaps_fn" in kwargs:
            self.logger.warning(
                "'basemaps_fn' is deprecated use 'hydrography_fn' instead."
            )
            hydrography_fn = kwargs.pop("basemaps_fn")

        if hydrography_fn is not None:
            ds = self.data_catalog.get_rasterdataset(
                hydrography_fn,
                geom=self.region,
                variables=["uparea", "flwdir"],
                buffer=buffer,
            )
        else:
            if self.grid.raster.res[1] > 0:
                ds = self.grid.raster.flipud()
            else:
                ds = self.grid
            if "uparea" not in ds or "flwdir" not in ds:
                raise ValueError(
                    '"uparea" and/or "flwdir" layers missing. '
                    "Run setup_river_hydrography first or provide hydrography_fn dataset."
                )

        # (re)calculate region to make sure it's accurate
        region = self.mask.where(self.mask <= 1, 1).raster.vectorize()
        gdf_src, gdf_riv = workflows.river_boundary_points(
            da_flwdir=ds["flwdir"],
            da_uparea=ds["uparea"],
            region=region,
            river_len=river_len,
            river_upa=river_upa,
            btype="inflow",
            return_river=keep_rivers_geom,
            logger=self.logger,
        )
        if len(gdf_src.index) == 0:
            return

        # set forcing with dummy timeseries to keep valid sfincs model
        gdf_src = gdf_src.to_crs(self.crs.to_epsg())
        self.set_forcing_1d(gdf_locs=gdf_src, name="dis")

        # set river
        if keep_rivers_geom and gdf_riv is not None:
            gdf_riv = gdf_riv.to_crs(self.crs.to_epsg())
            gdf_riv.index = gdf_riv.index.values + 1  # one based index
            self.set_geoms(gdf_riv, name="rivers_in")

        # update mask if closed_bounds_buffer > 0
        if river_width > 0:
            # apply buffer
            gdf_src_buf = gpd.GeoDataFrame(
                geometry=gdf_src.buffer(river_width / 2), crs=gdf_src.crs
            )
            # find intersect of buffer and model grid
            bounds = utils.mask_bounds(self.mask, gdf_mask=gdf_src_buf)
            # update model mask
            n = np.count_nonzero(bounds.values)
            if n > 0:
                da_mask = self.mask.where(~bounds, np.uint8(1))
                self.set_grid(da_mask, "msk")
                self.logger.debug(
                    f"{n:d} closed (mask=1) boundary cells set around src points."
                )

    def setup_river_outflow(
        self,
        hydrography_fn=None,
        river_upa=25.0,
        river_len=1e3,
        river_width=2e3,
        append_bounds=False,
        keep_rivers_geom=False,
        **kwargs,  # catch deprecated arguments
    ):
        """Setup open boundary cells (mask=3) where a river flows out of the model domain.

        Outflow locations are based on a minimal upstream area threshold. Locations within
        half `river_width` of a discharge source point or waterlevel boundary cells are omitted.

        NOTE: this method requires the either `hydrography_fn` input or `setup_river_hydrography` to be run first.
        NOTE: best to run after `setup_mask`, `setup_bounds` and `setup_river_inflow`

        Adds / edits model layers:

        * **msk** map: edited by adding outflow points (msk=3)
        * **river_out** geoms: river centerline (if `keep_rivers_geom`; not used by SFINCS)

        Parameters
        ----------
        hydrography_fn: str, Path, optional
            Path or data source name for hydrography raster data, by default 'merit_hydro'.
            * Required layers: ['uparea', 'flwdir'].
        river_width: int, optional
            The width [m] of the open boundary cells in the SFINCS msk file.
            By default 2km, i.e.: 1km to each side of the outflow location.
        river_upa : float, optional
            Minimum upstream area threshold for rivers [km2], by default 25.0
        river_len: float, optional
            Mimimum river length within the model domain threshhold [m], by default 1000 m.
        append_bounds: bool, optional
            If True, write new outflow boundary cells on top of existing. If False (default),
            first reset existing outflow boundary cells to normal active cells.
        keep_rivers_geom: bool, optional
            If True, keep a geometry of the rivers "rivers_out" in geoms. By default False.
        """
        if "outflow_width" in kwargs:
            self.logger.warning(
                "'outflow_width' is deprecated use 'river_width' instead."
            )
            river_width = kwargs.pop("outflow_width")
        if "basemaps_fn" in kwargs:
            self.logger.warning(
                "'basemaps_fn' is deprecated use 'hydrography_fn' instead."
            )
            hydrography_fn = kwargs.pop("basemaps_fn")

        if hydrography_fn is not None:
            ds = self.data_catalog.get_rasterdataset(
                hydrography_fn,
                geom=self.region,
                variables=["uparea", "flwdir"],
                buffer=10,
            )
        else:
            if self.grid.raster.res[1] > 0:
                ds = self.grid.raster.flipud()
            else:
                ds = self.grid
            if "uparea" not in ds or "flwdir" not in ds:
                raise ValueError(
                    '"uparea" and/or "flwdir" layers missing. '
                    "Run setup_river_hydrography first or provide hydrography_fn dataset."
                )

        # (re)calculate region to make sure it's accurate
        region = self.mask.where(self.mask <= 1, 1).raster.vectorize()
        gdf_out, gdf_riv = workflows.river_boundary_points(
            da_flwdir=ds["flwdir"],
            da_uparea=ds["uparea"],
            region=region,
            river_len=river_len,
            river_upa=river_upa,
            btype="outflow",
            return_river=keep_rivers_geom,
            logger=self.logger,
        )
        if len(gdf_out.index) == 0:
            return

        # apply buffer
        gdf_out = gdf_out.to_crs(self.crs.to_epsg())  # assumes projected CRS
        gdf_out_buf = gpd.GeoDataFrame(
            geometry=gdf_out.buffer(river_width / 2.0), crs=gdf_out.crs
        )
        # remove points near waterlevel boundary cells
        da_mask = self.mask
        msk2 = (da_mask == 2).astype(np.int8)
        msk_wdw = msk2.raster.zonal_stats(gdf_out_buf, stats="max")
        bool_drop = (msk_wdw[f"{da_mask.name}_max"] == 1).values
        if np.any(bool_drop):
            self.logger.debug(
                f"{int(sum(bool_drop)):d} outflow (mask=3) boundary cells near water level (mask=2) boundary cells dropped."
            )
            gdf_out = gdf_out[~bool_drop]
        if len(gdf_out.index) == 0:
            self.logger.debug(f"0 outflow (mask=3) boundary cells set.")
            return
        # remove outflow points near source points
        fname = self._FORCING_1D["discharge"][0]
        if fname in self.forcing:
            gdf_src = self.forcing[fname].vector.to_gdf()
            idx_drop = gpd.sjoin(gdf_out_buf, gdf_src, how="inner").index.values
            if idx_drop.size > 0:
                gdf_out_buf = gdf_out_buf.drop(idx_drop)
                self.logger.debug(
                    f"{idx_drop.size:d} outflow (mask=3) boundary cells near src points dropped."
                )

        # find intersect of buffer and model grid
        bounds = utils.mask_bounds(da_mask, gdf_mask=gdf_out_buf)
        # update model mask
        if not append_bounds:  # reset existing outflow boundary cells
            da_mask = da_mask.where(da_mask != 3, np.uint8(1))
        bounds = np.logical_and(bounds, da_mask == 1)  # make sure not to overwrite
        n = np.count_nonzero(bounds.values)
        if n > 0:
            da_mask = da_mask.where(~bounds, np.uint8(3))
            self.set_grid(da_mask, "msk")
            self.logger.debug(f"{n:d} outflow (mask=3) boundary cells set.")
        if keep_rivers_geom and gdf_riv is not None:
            gdf_riv = gdf_riv.to_crs(self.crs.to_epsg())
            gdf_riv.index = gdf_riv.index.values + 1  # one based index
            self.set_geoms(gdf_riv, name="rivers_out")

    def setup_cn_infiltration(self, cn_fn="gcn250", antecedent_runoff_conditions="avg"):
        """Setup model potential maximum soil moisture retention map (scsfile)
        from gridded curve number map.

        Adds model layers:

        * **scs** map: potential maximum soil moisture retention [inch]

        Parameters
        ---------
        cn_fn: str, optional
            Name of gridded curve number map.

            * Required layers without antecedent runoff conditions: ['cn']
            * Required layers with antecedent runoff conditions: ['cn_dry', 'cn_avg', 'cn_wet']
        antecedent_runoff_conditions: {'dry', 'avg', 'wet'}, optional
            Antecedent runoff conditions.
            None if data has no antecedent runoff conditions.
            By default `avg`
        """
        # get data
        v = "cn"
        if antecedent_runoff_conditions:
            v = f"cn_{antecedent_runoff_conditions}"
        da_org = self.data_catalog.get_rasterdataset(
            cn_fn, geom=self.region, buffer=10, variables=[v]
        )
        # reproject using median
        da_cn = da_org.raster.reproject_like(self.grid, method="med")
        # CN=100 based on water mask
        if "rivmsk" in self.grid:
            self.logger.info(
                'Updating CN map based on "rivmsk" from setup_river_hydrography method.'
            )
            da_cn = da_cn.where(self.grid["rivmsk"] == 0, 100)
        # convert to potential maximum soil moisture retention S (1000/CN - 10) [inch]
        da_scs = workflows.cn_to_s(da_cn, self.mask > 0).round(3)
        # set grid
        mname = "scs"
        da_scs.attrs.update(**self._ATTRS.get(mname, {}))
        self.set_grid(da_scs, name=mname)
        # update config: remove default infiltration values and set scs map
        self.config.pop("qinf", None)
        self.set_config(f"{mname}file", f"sfincs.{mname}")

    def create_manning_roughness(
        self,
        da_manning_lst: List[dict],
        manning_riv=0.03,
        manning_land=0.04,
        rgh_lev_land=0,
        manning_sea=None,
    ):
        if self.grid_type == "regular":
            if len(da_manning_lst) > 0:
                da_man = workflows.merge_multi_dataarrays(
                    da_list=da_manning_lst,
                    da_like=self.mask,
<<<<<<< HEAD
                    interp_method="linear",                    
=======
                    interp_method="linear",
>>>>>>> 573c77c8
                    logger=logger,
                ) #TL: argument -merge_method="first"- is not expected in workflows.merge_multi_dataarrays
            elif "dep" in self.grid:
                da_man = xr.where(
                    self.grid["dep"] >= rgh_lev_land, manning_land, manning_sea
                )
            else:
                da_msk = self.mask > 0
                da_man = xr.full_like(da_msk, manning_land, dtype=np.float32)
            da_man.raster.set_nodata(-9999.0)

            if "rivmsk" in self.grid and manning_riv is not None:
                self.logger.info("Setting constant manning roughness for river cells.")
                da_man = da_man.where(self.grid["rivmsk"] != 1, manning_riv)
            # TODO check if this statement is still neccessary?
            elif len(da_manning_lst) == 0:
                self.logger.warning(
                    'Skipping spatial variable manning roughness map as no river mask ("rivmsk" grid layer)'
                    " or roughness datasetwas provided. Set constant manning roughness"
                    ' using the "rgh_lev_land", "manning_land" and/or "manning_sea" parameters in the sfincs.inp file.'
                )
                return
            if manning_sea is not None:
                self.logger.info("Setting constant manning roughness for sea cells.")
                da_man = da_man.where(self.grid["dep"] >= rgh_lev_land, manning_sea)
            # mask and set precision
            da_man = da_man.where(self.mask, da_man.raster.nodata).round(3)
            # set grid
            mname = "manning"
            da_man.attrs.update(**self._ATTRS.get(mname, {}))
            self.set_grid(da_man, name=mname)
            # update config: remove default manning values and set maning map
            for v in ["manning_land", "manning_sea", "rgh_lev_land"]:
                self.config.pop(v, None)
            self.set_config(f"{mname}file", f"sfincs.{mname[:3]}")

    def setup_manning_roughness(
        self,
        datasets_rgh: List[dict] = [],
        manning_riv=0.03,
        manning_land=0.04,
        rgh_lev_land=0,
        manning_sea=None,
    ):
        """Setup model manning roughness map (manningfile) from gridded
        land-use/land-cover map and manning roughness mapping table.

        Adds model layers:

        * **man** map: manning roughness coefficient [s.m-1/3]

        Parameters
        ---------
        datasets_rgh : list[dict]
            Per dataset to be merged, a landuse/landcover filename (lulc_fn) and mapping filename (map_fn) should be provided.
            In addition, mutliple merge arguments (min_valid, max_valid, gdf_valid, offset) can be provided.
            The order of merging is from first to last.
        lnd_man, riv_man, sea_man: float, optional
            Constant manning roughness values for land (by default 0.1 s.m-1/3)
            river (by default 0.03 s.m-1/3) and sea (by default None and skipped).
            River cells are based on the river mask ('rivmsk') grid layer
            from the `setup_river_hydrography` component. Sea cells are based on elevation
            values smaller than zero.
            Manning roughness for land cells are superseeded by the landuse-landcover
            map based values if `lulc_fn` is not None.
        """
        if len(datasets_rgh) > 0:
            da_manning_lst = self._parse_datasets_rgh(datasets_rgh)
        else:
            da_manning_lst = []

        self.create_manning_roughness(
            da_manning_lst=da_manning_lst,
            manning_riv=manning_riv,
            manning_land=manning_land,
            rgh_lev_land=rgh_lev_land,
            manning_sea=manning_sea,
        )

    def create_observation_points(
        self, gdf_obs: gpd.GeoDataFrame, overwrite: bool = False
    ):
        """Creat model observation point locations.

        Parameters
        ----------
        gdf_obs : gpd.GeoDataFrame
            Geodataframe with observation point locations.
        overwrite : bool, optional
            If True, overwrite existing observation_points instead of appending the new observation_points.
        """
        name = self._GEOMS["observation_points"]

        if not overwrite and name in self.geoms:
            gdf0 = self._geoms.pop(name)
            gdf_obs = gpd.GeoDataFrame(pd.concat([gdf_obs, gdf0], ignore_index=True))
            self.logger.info(f"Adding new observation points to existing ones.")
        self.set_geoms(gdf_obs, name)
        self.set_config(f"{name}file", f"sfincs.{name}")

    def setup_observation_points(
        self, obs_fn: Union[str, Path], overwrite: bool = False, **kwargs
    ):
        """Setup model observation point locations.

        Adds model layers:

        * **obs** geom: observation point locations

        Parameters
        ---------
        obs_fn: str, Path
            Path to observation points geometry file.
            See :py:meth:`hydromt.open_vector`, for accepted files.
        overwrite: bool, optional
            If True, overwrite existing observation points instead of appending the new observation points.
        """
        name = self._GEOMS["observation_points"]

        # ensure the catalog is loaded before adding any new entries
        self.data_catalog.sources

        gdf = self.data_catalog.get_geodataframe(
            obs_fn, geom=self.region, assert_gtype="Point", **kwargs
        ).to_crs(self.crs)

        self.create_observation_points(gdf_obs=gdf, overwrite=overwrite)
        self.logger.info(f"{name} set based on {obs_fn}")

    def create_structures(
        self,
        gdf_structures: gpd.GeoDataFrame,
        stype: str,
        dz: float = None,
        overwrite: bool = False,
    ):
        """Create thin dam or weir structures.

        Adds model layer (depending on `stype`):

        * **thd** geom: thin dam
        * **weir** geom: weir / levee

        Parameters
        ----------
        gdf_structures : gpd.GeoDataFrame
            GeoDataFrame with structure locations and attributes.
        stype : str
            Structure type.
        dz : float, optional
            If provided, for weir structures the z value is calculated from
            the model elevation (dep) plus dz.
        overwrite : bool, optional
            If True, overwrite existing 'stype' structures instead of appending the
            new structures.
        """

        cols = {
            "thd": ["name", "geometry"],
            "weir": ["name", "z", "par1", "geometry"],
        }
        assert stype in cols
        gdf = gdf_structures[
            [c for c in cols[stype] if c in gdf_structures.columns]
        ]  # keep relevant cols

        structs = utils.gdf2linestring(gdf)  # check if it parsed correct
        # sample zb values from dep file and set z = zb + dz
        if stype == "weir" and dz is not None:
            elv = self.grid["dep"]
            structs_out = []
            for s in structs:
                pnts = gpd.points_from_xy(x=s["x"], y=s["y"])
                zb = elv.raster.sample(gpd.GeoDataFrame(geometry=pnts, crs=self.crs))
                s["z"] = zb.values + float(dz)
                structs_out.append(s)
            gdf = utils.linestring2gdf(structs_out, crs=self.crs)
        # Else function if you define elevation of weir
        elif stype == "weir" and np.any(["z" not in s for s in structs]):
            raise ValueError("Weir structure requires z values.")
        # combine with existing structures if present
        if not overwrite and stype in self.geoms:
            gdf0 = self._geoms.pop(stype)
            gdf = gpd.GeoDataFrame(pd.concat([gdf, gdf0], ignore_index=True))
            self.logger.info(f"Adding {stype} structures to existing structures.")

        # set structures
        self.set_geoms(gdf, stype)
        self.set_config(f"{stype}file", f"sfincs.{stype}")

    def setup_structures(
        self,
        structures_fn: Union[str, Path],
        stype: str,
        dz: float = None,
        overwrite: bool = False,
        **kwargs,
    ):
        """Setup thin dam or weir structures.

        Adds model layer (depending on `stype`):

        * **thd** geom: thin dam
        * **weir** geom: weir / levee

        Parameters
        ----------
        structures_fn : str, Path
            Path to structure line geometry file.
            The "name" (for thd and weir), "z" and "par1" (for weir only) are optional.
            For weirs: `dz` must be provided if gdf has no "z" column or Z LineString;
            "par1" defaults to 0.6 if gdf has no "par1" column.
        stype : {'thd', 'weir'}
            Structure type.
        overwrite: bool, optional
            If True, overwrite existing 'stype' structures instead of appending the
            new structures.
        dz: float, optional
            If provided, for weir structures the z value is calculated from
            the model elevation (dep) plus dz.
        """

        # read, clip and reproject
        gdf = self.data_catalog.get_geodataframe(
            structures_fn, geom=self.region, **kwargs
        ).to_crs(self.crs)

        self.create_structures(
            gdf_structures=gdf, stype=stype, dz=dz, overwrite=overwrite
        )
        self.logger.info(f"{stype} structure set based on {structures_fn}")

    ### FORCING
    def set_forcing_1d(
        self,
        df_ts: pd.DataFrame = None,
        gdf_locs: gpd.GeoDataFrame = None,
        name: str = "bzs",
        merge: bool = True,
    ):
        """Set 1D forcing time series.

        Forcing time series with existing column names (i.e. station index) are overwritten.
        Forcing time series with new column names are added to the existing forcing.

        New forcing time series should be accompanied by associated locations.

        In case the forcing time series have a numeric index, the index is converted to
        a datetime index assuming the index is in seconds since tref.

        Parameters
        ----------
        df_ts : pd.DataFrame, optional
            1D forcing time series data. If None, dummy forcing data is added.
        gdf_locs : gpd.GeoDataFrame, optional
            Location of waterlevel boundary points. If None, the currently set locations are used.
        name : str, optional
            Name of the waterlevel boundary time series file, by default 'bzs'.
        merge : bool, optional
            If True, merge with existing forcing data, by default True.
        """
        # check dtypes
        if gdf_locs is not None:
            if not isinstance(gdf_locs, gpd.GeoDataFrame):
                raise ValueError("gdf_locs must be a gpd.GeoDataFrame")
            if not gdf_locs.index.is_integer() and gdf_locs.index.is_unique:
                raise ValueError("gdf_locs index must be unique integer values")
            if gdf_locs.crs != self.crs:
                gdf_locs = gdf_locs.to_crs(self.crs)
        if df_ts is not None:
            if not isinstance(df_ts, pd.DataFrame):
                raise ValueError("df_ts must be a pd.DataFrame")
            if not df_ts.columns.is_integer() and df_ts.columns.is_unique:
                raise ValueError("df_ts column names must be unique integer values")
        # parse datetime index
        if df_ts is not None and df_ts.index.is_numeric():
            if "tref" not in self.config:
                raise ValueError(
                    "tref must be set in config to convert numeric index to datetime index"
                )
            tref = utils.parse_datetime(self.config["tref"])
            df_ts.index = tref + pd.to_timedelta(df_ts.index, unit="sec")
        # merge with existing data
        if name in self.forcing and merge:
            # read existing data
            da = self.forcing[name]
            gdf0 = da.vector.to_gdf()
            df0 = da.transpose(..., da.vector.index_dim).to_pandas()
            if gdf_locs is None:
                gdf_locs = gdf0
            elif set(gdf0.index) != set(gdf_locs.index):
                # merge locations; overwrite existing locations with the same name
                gdf0 = gdf0.drop(gdf_locs.index, errors="ignore")
                gdf_locs = pd.concat([gdf0, gdf_locs], axis=0).sort_index()
                # gdf_locs = gpd.GeoDataFrame(gdf_locs, crs=gdf0.crs)
                df0 = df0.reindex(gdf_locs.index, axis=1, fill_value=0)
            if df_ts is None:
                df_ts = df0
            elif set(df0.columns) != set(df_ts.columns):
                # merge timeseries; overwrite existing timeseries with the same name
                df0 = df0.drop(columns=df_ts.columns, errors="ignore")
                df_ts = pd.concat([df0, df_ts], axis=1).sort_index()
                # use linear interpolation and backfill to fill in missing values
                df_ts = df_ts.sort_index()
                df_ts = df_ts.interpolate(method="linear").bfill().fillna(0)
        # location data is required
        if gdf_locs is None:
            raise ValueError(
                f"gdf_locs must be provided if not merged with existing {name} forcing data"
            )
        # fill in missing timeseries
        if df_ts is None:
            df_ts = pd.DataFrame(
                index=pd.date_range(*self.get_model_time(), periods=2),
                data=0,
                columns=gdf_locs.index,
            )
        # set forcing with consistent names
        if not set(gdf_locs.index) == set(df_ts.columns):
            raise ValueError("The gdf_locs index and df_ts columns must be the same")
        gdf_locs.index.name = "index"
        df_ts.columns.name = "index"
        df_ts.index.name = "time"
        da = GeoDataArray.from_gdf(gdf_locs.to_crs(self.crs), data=df_ts, name=name)
        self.set_forcing(da.transpose("time", "index"))

    def create_waterlevel_forcing(
        self,
        df_ts: pd.DataFrame = None,
        gdf_locs: gpd.GeoDataFrame = None,
        da_offset: RasterDataArray = None,
        merge=True,
    ):
        """Create waterlevel boundary time series.

        The vertical reference of the waterlevel data can be corrected to match
        the vertical reference of the model elevation (dep) layer by adding
        a local offset value derived from the `da_offset` map to the waterlevels,
        e.g. mean dynamic topography for difference between EGM and MSL levels.

        For more options, see `set_forcing_1d`.

        Parameters
        ----------
        df_ts : pd.DataFrame
            Waterlevel time series data.
        gdf_locs : gpd.GeoDataFrame, optional
            Location of waterlevel boundary points.
        da_offset : RasterDataArray, optional
            Raster with vertical offset to apply to the waterlevel time series.
        merge : bool, optional
            If True, merge with existing forcing data, by default True.
        """
        if gdf_locs is None and "bzs" not in self.forcing:
            raise ValueError("No waterlevel boundary (bnd) points set.")
        if da_offset is not None and gdf_locs is not None:
            offset_pnts = da_offset.raster.sample(gdf_locs)
            df_offset = offset_pnts.to_pandas().reindex(df_ts.columns)
            df_ts = df_ts + df_offset.fillna(0)
            offset_avg = offset_pnts.mean().values
            self.logger.debug(
                f"waterlevel forcing: applied offset (avg: {offset_avg:+.2f})"
            )
        self.set_forcing_1d(df_ts, gdf_locs, name="bzs", merge=merge)

    def setup_waterlevel_forcing(
        self,
        geodataset_fn=None,
        timeseries_fn=None,
        offset_fn=None,
        buffer=5e3,
        merge: bool = True,
    ):
        """Create waterlevel boundary time series.

        Use `geodataset_fn` to set the waterlevel boundary from a dataset of point location
        timeseries. The dataset is clipped to the model region plus `buffer` [m], and
        model time based on the model config tstart and tstop entries.

        Use `timeseries_fn` to update the waterlevel boundary from a timeseries file.

        For more details, see `create_waterlevel_forcing` and `set_forcing_1d`.

        Adds model forcing layers:

        * **bzs** forcing: waterlevel time series [m+ref]

        Parameters
        ----------
        geodataset_fn: str, Path, optional
            Path or data source name for geospatial point timeseries file,
        timeseries_fn: str, Path, optional
            Path or data source name for timeseries file
        offset_fn: str, optional
            Path or data source name for gridded offset between vertical reference of elevation and waterlevel data,
            Adds to the waterlevel data before merging.
        buffer: float, optional
            Buffer [m] around model water level boundary cells to select waterlevel gauges,
            by default 5 km.
        merge : bool, optional
            If True, merge with existing forcing data, by default True.

        """
        tstart, tstop = self.get_model_time()  # model time
        kwargs = {}
        if geodataset_fn is not None:
            # buffer around msk==2 values
            if np.any(self.mask == 2):
                region = self.mask.where(self.mask == 2, 0).raster.vectorize()
            else:
                region = self.region
            # read and clip data in time & space
            da = self.data_catalog.get_geodataset(
                geodataset_fn,
                geom=region,
                buffer=buffer,
                variables=["waterlevel"],
                time_tuple=(tstart, tstop),
                crs=self.crs,
            )
            kwargs.update(
                df_ts=da.transpose(..., da.vector.index_dim).to_pandas(),
                gdf_locs=da.vector.to_gdf(),
            )
        elif timeseries_fn is not None:
            df = self.data_catalog.get_dataframe(
                timeseries_fn,
                time_tuple=(tstart, tstop),
                # kwargs below only applied if timeseries_fn not in data catalog
                parse_dates=True,
                index_col=0,
            )
            df.columns = df.columns.map(int)  # parse column names to integers
            kwargs.update(df_ts=df)
        else:
            raise ValueError("Either geodataset_fn or timeseries_fn must be provided")
        if offset_fn is not None:
            da = self.data_catalog.get_rasterdataset(offset_fn)
            kwargs.update(da_offset=da)
        # set/ update forcing
        self.create_waterlevel_forcing(merge=merge, **kwargs)

    def setup_waterlevel_forcing_from_grid(
        self,
        distance: float = 1e4,
        merge: bool = True,
    ):
        """Create waterlevel boundary points along the model waterlevel boundary.

        Parameters
        ----------
        distance: float, optional
            Distance [m] between waterlevel boundary points,
            by default 10 km.
        merge : bool, optional
            If True, merge with existing forcing data, by default True.
        """

        if np.any(self.mask == 2):
            region = self.mask.where(self.mask == 2, 0).raster.vectorize()
        else:
            raise ValueError("No mask == 2 values found.")

        x = []
        y = []

        for i in range(0, len(region)):
            distances = np.arange(0, region.boundary[i].length, distance)
            for d in distances:
                x.append(region.boundary[i].interpolate(d).x)
                y.append(region.boundary[i].interpolate(d).y)

        gdf = gpd.GeoDataFrame(geometry=gpd.points_from_xy(x, y), crs=region.crs)

        self.create_waterlevel_forcing(gdf_locs=gdf, merge=merge)

    def create_discharge_forcing(
        self,
        df_ts: pd.DataFrame = None,
        gdf_locs: gpd.GeoDataFrame = None,
        merge=True,
    ):
        """Create discharge boundary time series.

        For more options, see `set_forcing_1d`.

        Parameters
        ----------
        df_ts : pd.DataFrame
            Waterlevel time series data.
        gdf_locs : gpd.GeoDataFrame, optional
            Location of waterlevel boundary points.
        merge : bool, optional
            If True, merge with existing forcing data, by default True.
        """
        if gdf_locs is None and "dis" not in self.forcing:
            raise ValueError("No discharge inflow (src) points set.")
        self.set_forcing_1d(df_ts, gdf_locs, name="dis", merge=merge)

    def setup_discharge_forcing(
        self, geodataset_fn=None, timeseries_fn=None, merge=True
    ):
        """Setup discharge boundary point locations (src) and time series (dis).

        Use `geodataset_fn` to set the discharge boundary from a dataset of point location
        timeseries. Only locations within the model domain are selected.

        Use `timeseries_fn` to set discharge boundary conditions to pre-set (src) locations,
        e.g. after the :py:meth:`~hydromt_sfincs.SfincsModel.setup_river_inflow` method.

        The dataset/timeseries are clipped to the model time based on the model config
        tstart and tstop entries.

        Adds model layers:

        * **dis** forcing: discharge time series [m3/s]

        Parameters
        ----------
        geodataset_fn: str, Path
            Path or data source name for geospatial point timeseries file.
            This can either be a netcdf file with geospatial coordinates
            or a combined point location file with a timeseries data csv file
            which can be setup through the data_catalog yml file.

            * Required variables if netcdf: ['discharge']
            * Required coordinates if netcdf: ['time', 'index', 'y', 'x']
        timeseries_fn: str, Path
            Path to tabulated timeseries csv file with time index in first column
            and location IDs in the first row,
            see :py:meth:`hydromt.open_timeseries_from_table`, for details.
            NOTE: tabulated timeseries files can only in combination with point location
            coordinates be set as a geodataset in the data_catalog yml file.
        merge : bool, optional
            If True, merge with existing forcing data, by default True.
        """
        tstart, tstop = self.get_model_time()  # time slice
        kwargs = {}
        if geodataset_fn is not None:
            # read and clip data in time & space
            da = self.data_catalog.get_geodataset(
                geodataset_fn,
                geom=self.region,
                variables=["discharge"],
                time_tuple=(tstart, tstop),
                crs=self.crs,
            )
            kwargs.update(
                df_ts=da.transpose(..., da.vector.index_dim).to_pandas(),
                gdf_locs=da.vector.to_gdf(),
            )
        elif timeseries_fn is not None:
            df = self.data_catalog.get_dataframe(
                timeseries_fn,
                time_tuple=(tstart, tstop),
                # kwargs below only applied if timeseries_fn not in data catalog
                parse_dates=True,
                index_col=0,
            )
            df.columns = df.columns.map(int)  # parse column names to integers
            kwargs.update(df_ts=df)
        else:
            raise ValueError("Either geodataset_fn or timeseries_fn must be provided")
        # set/ update forcing
        self.create_discharge_forcing(merge=merge, **kwargs)

    def setup_discharge_forcing_from_grid(
        self,
        discharge_fn,
        locs_fn=None,
        uparea_fn=None,
        wdw=1,
        rel_error=0.05,
        abs_error=50,
    ):
        """Setup discharge boundary location (src) and timeseries (dis) based on a
        gridded discharge dataset.

        If `locs_fn` is not provided, the discharge source locations are expected to be
        pre-set, e.g. using the :py:meth:`~hydromt_sfincs.SfincsModel.setup_river_inflow` method.

        If an upstream area grid is provided the discharge boundary condition is
        snapped to the best fitting grid cell within a `wdw` neighboring cells.
        The best fit is dermined based on the minimal relative upstream area error if
        an upstream area value is available for the discharge boundary locations;
        otherwise it is based on maximum upstream area.

        Adds model layers:

        * **dis** forcing: discharge time series [m3/s]
        * **src** geom: discharge gauge point locations

        Adds meta layer (not used by SFINCS):

        * **src_snapped** geom: snapped gauge location on discharge grid

        Parameters
        ----------
        discharge_fn: str, Path, optional
            Path or data source name for gridded discharge timeseries dataset.

            * Required variables: ['discharge' (m3/s)]
            * Required coordinates: ['time', 'y', 'x']
        locs_fn: str, Path, optional
            Path or data source name for point location dataset. Not required if
            point location have previously been set with :py:meth:`~hydromt_sfincs.SfincsModel.setup_river_inflow`
            See :py:meth:`hydromt.open_vector`, for accepted files.

        uparea_fn: str, Path, optional
            Path to upstream area grid in gdal (e.g. geotiff) or netcdf format.

            * Required variables: ['uparea' (km2)]
        wdw: int, optional
            Window size in number of cells around discharge boundary locations
            to snap to, only used if ``uparea_fn`` is provided. By default 1.
        rel_error, abs_error: float, optional
            Maximum relative error (default 0.05) and absolute error (default 50 km2)
            between the discharge boundary location upstream area and the upstream area of
            the best fit grid cell, only used if "discharge" geoms has a "uparea" column.
        """
        name = "discharge"
        fname = self._FORCING_1D[name][0]
        if locs_fn is not None:
            gdf = self.data_catalog.get_geodataframe(
                locs_fn, geom=self.region, assert_gtype="Point"
            ).to_crs(self.crs)
        elif fname in self.forcing:
            da = self.forcing[fname]
            gdf = da.vector.to_gdf()
        else:
            self.logger.warning(
                'No discharge inflow points in geoms. Provide locations using "locs_fn" or '
                'run "setup_river_inflow()" method first to determine inflow locations.'
            )
            return
        # read data
        ds = self.data_catalog.get_rasterdataset(
            discharge_fn,
            geom=self.region,
            buffer=2,
            time_tuple=self.get_model_time(),  # model time
            variables=[name],
            single_var_as_array=False,
        )
        if uparea_fn is not None and "uparea" in gdf.columns:
            da_upa = self.data_catalog.get_rasterdataset(
                uparea_fn, geom=self.region, buffer=2, variables=["uparea"]
            )
            # make sure ds and da_upa align
            ds["uparea"] = da_upa.raster.reproject_like(ds, method="nearest")
        elif "uparea" not in gdf.columns:
            self.logger.warning('No "uparea" column found in location data.')

        # TODO move to create method?
        ds_snapped = workflows.snap_discharge(
            ds=ds,
            gdf=gdf,
            wdw=wdw,
            rel_error=rel_error,
            abs_error=abs_error,
            uparea_name="uparea",
            discharge_name=name,
            logger=self.logger,
        )
        # set zeros for src points without matching discharge
        da_q = ds_snapped[name].reindex(index=gdf.index, fill_value=0).fillna(0)
        df_q = da_q.transpose("time", ...).to_pandas()
        # update forcing
        self.set_forcing_1d(df_ts=df_q, gdf_locs=gdf, name=fname)
        # keep snapped locations
        self.set_geoms(
            ds_snapped.vector.to_gdf(), f"{self._FORCING_1D[name][1]}_snapped"
        )

    def setup_precip_forcing_from_grid(
        self, precip_fn=None, dst_res=None, aggregate=False, **kwargs
    ):
        """Setup precipitation forcing from a gridded spatially varying data source.

        If aggregate is True, spatially uniform precipitation forcing is added to
        the model based on the mean precipitation over the model domain.
        If aggregate is False, distributed precipitation is added to the model as netcdf file.
        The data is reprojected to the model CRS (and destination resolution `dst_res` if provided).

        Adds one of these model layer:

        * **netamprfile** forcing: distributed precipitation [mm/hr]
        * **precipfile** forcing: uniform precipitation [mm/hr]

        Parameters
        ----------
        precip_fn, str, Path
            Path to precipitation rasterdataset netcdf file.

            * Required variables: ['precip' (mm)]
            * Required coordinates: ['time', 'y', 'x']

        dst_res: float
            output resolution (m), by default None and computed from source data.
            Only used in combination with aggregate=False
        aggregate: bool, {'mean', 'median'}, optional
            Method to aggregate distributed input precipitation data. If True, mean
            aggregation is used, if False (default) the data is not aggregated and
            spatially distributed precipitation is returned.
        """
        variable = "precip"
        # get data for model domain and config time range
        precip = self.data_catalog.get_rasterdataset(
            precip_fn,
            geom=self.region,
            buffer=2,
            time_tuple=self.get_model_time(),
            variables=[variable],
        )

        # TODO move to create method
        # aggregate or reproject in space
        if aggregate:
            stat = aggregate if isinstance(aggregate, str) else "mean"
            self.logger.debug(f"Aggregate {variable} using {stat}.")
            zone = self.region.dissolve()  # make sure we have a single (multi)polygon
            precip_out = precip.raster.zonal_stats(zone, stats=stat)[f"precip_{stat}"]
            df_ts = precip_out.where(precip_out >= 0, 0).fillna(0).squeeze().to_pandas()
            self.create_precip_forcing(df_ts)
        else:
            # reproject to model utm crs
            # NOTE: currently SFINCS errors (stack overflow) on large files,
            # downscaling to model grid is not recommended
            kwargs0 = dict(align=dst_res is not None, method="nearest_index")
            kwargs0.update(kwargs)
            meth = kwargs0["method"]
            self.logger.debug(f"Resample {variable} using {meth}.")
            precip_out = precip.raster.reproject(
                dst_crs=self.crs, dst_res=dst_res, **kwargs
            ).fillna(0)

            # resample in time
            precip_out = hydromt.workflows.resample_time(
                precip_out,
                freq=pd.to_timedelta("1H"),
                conserve_mass=True,
                upsampling="bfill",
                downsampling="sum",
                logger=self.logger,
            ).rename("precip")

            # add to forcing
            self.set_forcing(precip_out, name="precip")

    def create_precip_forcing(self, df_ts: pd.Series):
        """Create uniform precipitation forcing (precip).

        Adds model layers:

        * **precip** forcing: uniform precipitation [mm/hr]

        Parameters
        ----------
        df_ts, pandas.DataFrame
            Timeseries dataframe with time index and location IDs as columns.
        """
        if isinstance(df_ts, pd.DataFrame):
            df_ts = df_ts.squeeze()
        if not isinstance(df_ts, pd.Series):
            raise ValueError("df_ts must be a pandas.Series")
        df_ts.name = "precip"
        df_ts.index.name = "time"
        self.set_forcing(df_ts.to_xarray(), name="precip")

    def setup_precip_forcing(self, timeseries_fn):
        """Setup spatially uniform precipitation forcing (precip).

        Adds model layers:

        * **precipfile** forcing: uniform precipitation [mm/hr]

        Parameters
        ----------
        timeseries_fn, str, Path
            Path to tabulated timeseries csv file with time index in first column
            and location IDs in the first row,
            see :py:meth:`hydromt.open_timeseries_from_table`, for details.
            Note: tabulated timeseries files cannot yet be set through the data_catalog yml file.
        """
        tstart, tstop = self.get_model_time()
        df_ts = self.data_catalog.get_dataframe(
            timeseries_fn,
            time_tuple=(tstart, tstop),
            # kwargs below only applied if timeseries_fn not in data catalog
            parse_dates=True,
            index_col=0,
        )
        self.create_precip_forcing(df_ts)

    def create_index_tiles(
        self,
        root: Union[str, Path] = None,
        region: gpd.GeoDataFrame = None,
        zoom_range: Union[int, List[int]] = [0, 13],
        fmt: str = "bin",
    ):
        """Create index tiles for a region. Index tiles are used to quickly map webmercator tiles to the correct SFINCS cell.

        Parameters
        ----------
        region : gpd.GeoDataFrame
            GeoDataFrame defining the area of interest, if None, the model region is used.
        root : Union[str, Path]
            Directory in which to store the index tiles, if None, the model root is used.
        zoom_range : Union[int, List[int]], optional
            Range of zoom levels for which tiles are created, by default [0,13]
        fmt : str, optional
            Format of the index tiles, either "bin" (binary, default) or "png".
        """
        if root is None:
            root = os.path.join(self.root, "tiles")
        if region is None:
            region = self.region

        if self.grid_type == "regular":
            self.reggrid.create_index_tiles(
                region=region, root=root, zoom_range=zoom_range, fmt=fmt
            )
        elif self.grid_type == "quadtree":
            raise NotImplementedError(
                "Index tiles not yet implemented for quadtree grids."
            )

    def create_topobathy_tiles(
        self,
        root: Union[str, Path] = None,
        region: gpd.GeoDataFrame = None,
        da_dep_lst: List[dict] = [],
        index_path: Union[str, Path] = None,
        zoom_range: Union[int, List[int]] = [0, 13],
        z_range: List[int] = [-20000.0, 20000.0],
        fmt: str = "bin",
    ):
        """Create webmercator tiles for merged topography and bathymetry.

        Parameters
        ----------
        root : Union[str, Path]
            Directory in which to store the index tiles, if None, the model root is used.
        region : gpd.GeoDataFrame
            GeoDataFrame defining the area of interest, if None, the model region is used.
        da_dep_lst : List[dict]
            List of dict containing xarray.DataArray and metadata for each dataset.
        index_path : Union[str, Path], optional
            Directory where index tiles are stored. If defined, topobathy tiles are only created where index tiles are present.
        zoom_range : Union[int, List[int]], optional
            Range of zoom levels for which tiles are created, by default [0,13]
        z_range : List[int], optional
            Range of validations that are included in the topobathy tiles, by default [-20000.0, 20000.0]
        fmt : str, optional
            Format of the topobathy tiles: "bin" (binary, default), "png" or "tif".
        """

        if root is None:
            root = os.path.join(self.root, "tiles")
        if region is None:
            # if region not provided, use model region
            region = self.region
        if index_path is None:
            # if index_path not provided, check the default folder
            if os.path.exists(os.path.join(self.root, "tiles", "index")):
                index_path = os.path.join(self.root, "tiles", "index")

        # if no datasets provided, check if high-res subgrid geotiff is there
        if len(da_dep_lst) == 0:
            if os.path.exists(os.path.join(self.root, "tiles", "subgrid")):
                # check if there is a dep_subgrid.tif
                dep = os.path.join(self.root, "tiles", "subgrid", "dep_subgrid.tif")
                if os.path.exists(dep):
                    da = self.data_catalog.get_rasterdataset(dep)
                    da_dep_lst.append({"da": da})
                else:
                    raise ValueError("No topobathy datasets provided.")

        # create topobathy tiles
        workflows.tiling.create_topobathy_tiles(
            root=root,
            region=region,
            da_dep_lst=da_dep_lst,
            index_path=index_path,
            zoom_range=zoom_range,
            z_range=z_range,
            fmt=fmt,
        )

    def setup_webmercator_tiles(
        self,
        make_index_tiles: bool = True,
        make_topobathy_tiles: bool = True,
        root: Union[str, Path] = None,
        region: gpd.GeoDataFrame = None,
        datasets_dep: List[dict] = [],
        zoom_range: Union[int, List[int]] = [0, 13],
        z_range: List[int] = [-20000.0, 20000.0],
        fmt: str = "bin",
    ):
        # if only one zoom level is specified, create tiles up to that zoom level (inclusive)
        if isinstance(zoom_range, int):
            zoom_range = [0, zoom_range]

        if make_index_tiles:
            # only binary and png are supported for index tiles so set to binary if tif
            fmt_ind = "bin" if fmt == "tif" else fmt

            self.create_index_tiles(
                root=root, region=region, zoom_range=zoom_range, fmt=fmt_ind
            )

        if make_topobathy_tiles:
            # compute resolution of highest zoom level
            # resolution of zoom level 0  on equator: 156543.03392804097
            res = 156543.03392804097 / 2 ** zoom_range[1]

            da_dep_lst = self._parse_datasets_dep(datasets_dep, res=res)
            self.create_topobathy_tiles(
                root=root,
                region=region,
                da_dep_lst=da_dep_lst,
                zoom_range=zoom_range,
                z_range=z_range,
                fmt=fmt,
            )

    # Plotting
    def plot_forcing(self, fn_out="forcing.png", **kwargs):
        """Plot model timeseries forcing.

        For distributed forcing a spatial avarage is plotted.

        Parameters
        ----------
        fn_out: str
            Path to output figure file.
            If a basename is given it is saved to <model_root>/figs/<fn_out>
            If None, no file is saved.
        forcing : Dict of xr.DataArray
            Model forcing

        Returns
        -------
        fig, axes
            Model fig and ax objects
        """
        import matplotlib.pyplot as plt
        import matplotlib.dates as mdates

        if self.forcing:
            forcing = {}
            for name in self.forcing:
                if isinstance(self.forcing[name], xr.Dataset):
                    continue  # plot only dataarrays
                forcing[name] = self.forcing[name]
                # update missing attributes for plot labels
                forcing[name].attrs.update(**self._ATTRS.get(name, {}))
            if len(forcing) > 0:
                fig, axes = plots.plot_forcing(forcing, **kwargs)
                # set xlim to model tstart - tend
                tstart, tstop = self.get_model_time()
                axes[-1].set_xlim(mdates.date2num([tstart, tstop]))

                # save figure
                if fn_out is not None:
                    if not os.path.isabs(fn_out):
                        fn_out = join(self.root, "figs", fn_out)
                    if not os.path.isdir(dirname(fn_out)):
                        os.makedirs(dirname(fn_out))
                    plt.savefig(fn_out, dpi=225, bbox_inches="tight")
                return fig, axes

    def plot_basemap(
        self,
        fn_out: str = "basemap.png",
        variable: str = "dep",
        shaded: bool = True,
        plot_bounds: bool = True,
        plot_region: bool = False,
        plot_geoms: bool = True,
        bmap: str = "sat",
        zoomlevel: int = 11,
        figsize: Tuple[int] = None,
        geom_names: List[str] = None,
        geom_kwargs: Dict = {},
        legend_kwargs: Dict = {},
        **kwargs,
    ):
        """Create basemap plot.

        Parameters
        ----------
        fn_out: str
            Path to output figure file.
            If a basename is given it is saved to <model_root>/figs/<fn_out>
            If None, no file is saved.
        variable : str, optional
            Map of variable in ds to plot, by default 'dep'
        shaded : bool, optional
            Add shade to variable (only for variable = 'dep'), by default True
        plot_bounds : bool, optional
            Add waterlevel (msk=2) and open (msk=3) boundary conditions to plot.
        plot_region : bool, optional
            If True, plot region outline.
        plot_geoms : bool, optional
            If True, plot available geoms.
        bmap : {'sat', ''}
            background map, by default "sat"
        zoomlevel : int, optional
            zoomlevel, by default 11
        figsize : Tuple[int], optional
            figure size, by default None
        geom_names : List[str], optional
            list of model geometries to plot, by default all model geometries.
        geom_kwargs : Dict of Dict, optional
            Model geometry styling per geometry, passed to geopandas.GeoDataFrame.plot method.
            For instance: {'src': {'markersize': 30}}.
        legend_kwargs : Dict, optional
            Legend kwargs, passed to ax.legend method.

        Returns
        -------
        fig, axes
            Model fig and ax objects
        """
        import matplotlib.pyplot as plt

        # combine geoms and forcing locations
        sg = self.geoms.copy()
        for fname, gname in self._FORCING_1D.items():
            if fname in self.forcing and gname is not None:
                sg.update({gname: self._forcing[fname].vector.to_gdf()})

        # make sure grid are set
        if "msk" not in self.grid:
            self.set_grid(self.mask, "msk")

        fig, ax = plots.plot_basemap(
            self.grid,
            sg,
            variable=variable,
            shaded=shaded,
            plot_bounds=plot_bounds,
            plot_region=plot_region,
            plot_geoms=plot_geoms,
            bmap=bmap,
            zoomlevel=zoomlevel,
            figsize=figsize,
            geom_names=geom_names,
            geom_kwargs=geom_kwargs,
            legend_kwargs=legend_kwargs,
            **kwargs,
        )

        if fn_out is not None:
            if not os.path.isabs(fn_out):
                fn_out = join(self.root, "figs", fn_out)
            if not os.path.isdir(dirname(fn_out)):
                os.makedirs(dirname(fn_out))
            plt.savefig(fn_out, dpi=225, bbox_inches="tight")

        return fig, ax

    # I/O
    def read(self, epsg: int = None):
        """Read the complete model schematization and configuration from file."""
        self.read_config(epsg=epsg)
        if epsg is None and "epsg" not in self.config:
            raise ValueError(f"Please specify epsg to read this model")
        self.read_grid()
        self.read_subgrid()
        self.read_geoms()
        self.read_forcing()
        self.logger.info("Model read")

    def write(self):
        """Write the complete model schematization and configuration to file."""
        self.logger.info(f"Writing model data to {self.root}")
        # TODO - add check for subgrid & quadtree > give flags to self.write_grid() and self.write_config()
        self.write_grid()
        self.write_subgrid()
        self.write_geoms()
        self.write_forcing()
        self.write_states()
        # config last; might be udpated when writing maps, states or forcing
        self.write_config()
        # write data catalog with used data sources
        self.write_data_catalog()  # new in hydromt v0.4.4

    def read_grid(self, data_vars: Union[List, str] = None) -> None:
        """Read SFINCS binary grid and save to `grid` attribute."""
        da_lst = []
        if data_vars is None:
            data_vars = self._MAPS
        elif isinstance(data_vars, str):
            data_vars = list(data_vars)

        # read index file
        ind_fn = self.get_config("indexfile", fallback="sfincs.ind", abs_path=True)
        if not isfile(ind_fn):
            raise IOError(f".ind path {ind_fn} does not exist")

        dtypes = {"msk": "u1"}
        mvs = {"msk": 0}
        if self.reggrid is not None:
            ind = self.reggrid.read_ind(ind_fn=ind_fn)

            for name in data_vars:
                if f"{name}file" in self.config:
                    fn = self.get_config(
                        f"{name}file", fallback=f"sfincs.{name}", abs_path=True
                    )
                    if not isfile(fn):
                        self.logger.warning(f"{name}file not found at {fn}")
                        continue
                    dtype = dtypes.get(name, "f4")
                    mv = mvs.get(name, -9999.0)
                    da = self.reggrid.read_map(fn, ind, dtype, mv, name=name)
                    da_lst.append(da)
            ds = xr.merge(da_lst)
            epsg = self.config.get("epsg", None)
            if epsg is not None:
                ds.raster.set_crs(epsg)
            self.set_grid(ds)

            # keep some metadata maps from gis directory
            keep_maps = ["flwdir", "uparea", "rivmsk"]
            fns = glob.glob(join(self.root, "gis", "*.tif"))
            fns = [fn for fn in fns if basename(fn).split(".")[0] in keep_maps]
            if fns:
                ds = hydromt.open_mfraster(fns).load()
                self.set_grid(ds)
                ds.close()

    def write_grid(self, data_vars: Union[List, str] = None):
        """Write SFINCS grid to binary files including map index file.
        Filenames are taken from the `config` attribute (i.e. input file).

        If `write_gis` property is True, all grid are written to geotiff
        files in a "gis" subfolder.
        """
        self._assert_write_mode

        dtypes = {"msk": "u1"}  # default to f4
        if self.reggrid and len(self._grid.data_vars) > 0 and "msk" in self.grid:
            # make sure orientation is S->N
            ds_out = self.grid
            if ds_out.raster.res[1] < 0:
                ds_out = ds_out.raster.flipud()
            mask = ds_out["msk"].values

            self.logger.debug("Write binary map indices based on mask.")
            ind_fn = self.get_config("indexfile", abs_path=True)
            self.reggrid.write_ind(ind_fn=ind_fn, mask=mask)

            if data_vars is None:  # write all maps
                data_vars = [v for v in self._MAPS if v in ds_out]
            elif isinstance(data_vars, str):
                data_vars = list(data_vars)
            self.logger.debug(f"Write binary map files: {data_vars}.")
            for name in data_vars:
                if f"{name}file" not in self.config:
                    self.set_config(f"{name}file", f"sfincs.{name}")
                # do not write depfile if subgrid is used
                if (name == "dep" or name == "manning") and self.subgrid:
                    continue
                self.reggrid.write_map(
                    map_fn=self.get_config(f"{name}file", abs_path=True),
                    data=ds_out[name].values,
                    mask=mask,
                    dtype=dtypes.get(name, "f4"),
                )

        if self._write_gis:
            self.write_raster("grid")

    def read_subgrid(self):
        self._assert_read_mode

        if "sbgfile" in self.config:
            fn = self.get_config("sbgfile", abs_path=True)
            if not isfile(fn):
                self.logger.warning(f"sbgfile not found at {fn}")
                return

            self.reggrid.subgrid.load(file_name=fn, mask=self.mask)
            self.subgrid = self.reggrid.subgrid.to_xarray(
                dims=self.mask.raster.dims, coords=self.mask.raster.coords
            )

    def write_subgrid(self):
        self._assert_write_mode

        if self.subgrid:
            if f"sbgfile" not in self.config:
                self.set_config(f"sbgfile", f"sfincs.sbg")
            fn = self.get_config(f"sbgfile", abs_path=True)
            self.reggrid.subgrid.save(file_name=fn, mask=self.mask)

    def read_geoms(self):
        """Read geometry files if and save to `geoms` attribute.
        Known geometry files mentioned in the sfincs.inp configuration file are read,
        including: bnd/src/obs xy files and thd/weir structure files.

        If other geojson files are present in a "gis" subfolder folder, those are read as well.
        """
        self._assert_read_mode
        # read _GEOMS model files
        for gname in self._GEOMS.values():
            if f"{gname}file" in self.config:
                fn = self.get_config(f"{gname}file", abs_path=True)
                if fn is None:
                    continue
                elif not isfile(fn):
                    self.logger.warning(f"{gname}file not found at {fn}")
                    continue
                if gname in ["thd", "weir"]:
                    struct = utils.read_geoms(fn)
                    gdf = utils.linestring2gdf(struct, crs=self.crs)
                elif gname == "obs":
                    gdf = utils.read_xyn(fn, crs=self.crs)
                else:
                    gdf = utils.read_xy(fn, crs=self.crs)
                self.set_geoms(gdf, name=gname)
        # read additional geojson files from gis directory
        for fn in glob.glob(join(self.root, "gis", "*.geojson")):
            name = basename(fn).replace(".geojson", "")
            gnames = [f[1] for f in self._FORCING_1D.values() if f[1] is not None]
            skip = gnames + list(self._GEOMS.values())
            if name in skip:
                continue
            gdf = hydromt.open_vector(fn, crs=self.crs)
            self.set_geoms(gdf, name=name)

    def write_geoms(self, data_vars: Union[List, str] = None):
        """Write geoms to bnd/src/obs xy files and thd/weir structure files.
        Filenames are based on the `config` attribute.

        If `write_gis` property is True, all geoms are written to geojson
        files in a "gis" subfolder.

        """
        self._assert_write_mode

        if self.geoms:
            dvars = self._GEOMS.values()
            if data_vars is not None:
                dvars = [name for name in data_vars if name in self._GEOMS.values()]
            self.logger.info("Write geom files")
            for gname, gdf in self.geoms.items():
                if gname in dvars:
                    if f"{gname}file" not in self.config:
                        self.set_config(f"{gname}file", f"sfincs.{gname}")
                    fn = self.get_config(f"{gname}file", abs_path=True)
                    if gname in ["thd", "weir"]:
                        struct = utils.gdf2linestring(gdf)
                        utils.write_geoms(fn, struct, stype=gname)
                    elif gname == "obs":
                        utils.write_xyn(fn, gdf, crs=self.crs)
                    else:
                        utils.write_xy(fn, gdf, fmt="%8.2f")

            # NOTE: all geoms are written to geojson files in a "gis" subfolder
            if self._write_gis:
                self.write_vector(variables=["geoms"])

    def read_forcing(self, data_vars: List = None):
        """Read forcing files and save to `forcing` attribute.
        Known forcing files mentioned in the sfincs.inp configuration file are read,
        including: bzd/dis/precip ascii files and the netampr netcdf file.
        """
        self._assert_read_mode
        if isinstance(data_vars, str):
            data_vars = list(data_vars)

        # 1D
        dvars_1d = self._FORCING_1D
        if data_vars is not None:
            dvars_1d = [name for name in data_vars if name in dvars_1d]
        tref = utils.parse_datetime(self.config["tref"])
        for name in dvars_1d:
            ts_names, xy_name = self._FORCING_1D[name]
            # read time series
            da_lst = []
            for ts_name in ts_names:
                ts_fn = self.get_config(f"{ts_name}file", abs_path=True)
                if ts_fn is None or not isfile(ts_fn):
                    if ts_fn is not None:
                        self.logger.warning(f"{ts_name}file not found at {ts_fn}")
                    continue
                df = utils.read_timeseries(ts_fn, tref)
                df.index.name = "time"
                if xy_name is not None:
                    df.columns.name = "index"
                    da = xr.DataArray(df, dims=("time", "index"), name=ts_name)
                else:  # spatially uniform forcing
                    da = xr.DataArray(df[df.columns[0]], dims=("time"), name=ts_name)
                da_lst.append(da)
            ds = xr.merge(da_lst[:])
            # read xy
            if xy_name is not None:
                xy_fn = self.get_config(f"{xy_name}file", abs_path=True)
                if xy_fn is None or not isfile(xy_fn):
                    if xy_fn is not None:
                        self.logger.warning(f"{xy_name}file not found at {xy_fn}")
                else:
                    gdf = utils.read_xy(xy_fn, crs=self.crs)
                    # read attribute data from gis files
                    gis_fn = join(self.root, "gis", f"{xy_name}.geojson")
                    if isfile(gis_fn):
                        gdf1 = gpd.read_file(gis_fn)
                        if "index" in gdf1.columns:
                            gdf1 = gdf1.set_index("index")
                            gdf.index = gdf1.index.values
                            ds = ds.assign_coords(index=gdf1.index.values)
                        if np.any(gdf1.columns != "geometry"):
                            gdf = gpd.sjoin(gdf, gdf1, how="left")[gdf1.columns]
                    # set locations as coordinates dataset
                    ds = GeoDataset.from_gdf(gdf, ds, index_dim="index")
            # save in self.forcing
            if len(ds) > 1:
                # keep wave forcing together
                self.set_forcing(ds, name=name, split_dataset=False)
            elif len(ds) > 0:
                self.set_forcing(ds, split_dataset=True)

        # 2D NETCDF format
        dvars_2d = self._FORCING_NET
        if data_vars is not None:
            dvars_2d = [name for name in data_vars if name in dvars_2d]
        for name in dvars_2d:
            fname, rename = self._FORCING_NET[name]
            fn = self.get_config(f"{fname}file", abs_path=True)
            if fn is None or not isfile(fn):
                if fn is not None:
                    self.logger.warning(f"{name}file not found at {fn}")
                continue
            elif name in ["netbndbzsbzi", "netsrcdis"]:
                ds = GeoDataset.from_netcdf(fn, crs=self.crs, chunks="auto")
            else:
                ds = xr.open_dataset(fn, chunks="auto")
            rename = {k: v for k, v in rename.items() if k in ds}
            if len(rename) > 0:
                ds = ds.rename(rename).squeeze(drop=True)[list(rename.values())]
                self.set_forcing(ds, split_dataset=True)
            else:
                logger.warning(f"No forcing variables found in {fname}file")

    def write_forcing(self, data_vars: Union[List, str] = None):
        """Write forcing to ascii or netcdf (netampr) files.
        Filenames are based on the `config` attribute.
        """
        self._assert_write_mode

        if self.forcing:
            self.logger.info("Write forcing files")

            tref = utils.parse_datetime(self.config["tref"])
            # for nc files -> time in minutes since tref
            tref_str = tref.strftime("%Y-%m-%d %H:%M:%S")

            # 1D timeseries + location text files
            dvars_1d = self._FORCING_1D
            if data_vars is not None:
                dvars_1d = [name for name in data_vars if name in self._FORCING_1D]
            for name in dvars_1d:
                ts_names, xy_name = self._FORCING_1D[name]
                if (
                    name in self._FORCING_NET
                    and f"{self._FORCING_NET[name][0]}file" in self.config
                ):
                    continue  # write NC file instead of text files
                # work with wavespectra dataset and bzs/dis dataarray
                if name in self.forcing and isinstance(self.forcing[name], xr.Dataset):
                    ds = self.forcing[name]
                else:
                    ds = self.forcing  # dict
                # write timeseries
                da = None
                for ts_name in ts_names:
                    if ts_name not in ds or ds[ts_name].ndim > 2:
                        continue
                    # parse data to dataframe
                    da = ds[ts_name].transpose("time", ...)
                    df = da.to_pandas()
                    # get filenames from config
                    if f"{ts_name}file" not in self.config:
                        self.set_config(f"{ts_name}file", f"sfincs.{ts_name}")
                    fn = self.get_config(f"{ts_name}file", abs_path=True)
                    # write timeseries
                    utils.write_timeseries(fn, df, tref)
                # write xy
                if xy_name and da is not None:
                    # parse data to geodataframe
                    try:
                        gdf = da.vector.to_gdf()
                    except Exception:
                        raise ValueError(f"Locations missing for {name} forcing")
                    # get filenames from config
                    if f"{xy_name}file" not in self.config:
                        self.set_config(f"{xy_name}file", f"sfincs.{xy_name}")
                    fn_xy = self.get_config(f"{xy_name}file", abs_path=True)
                    # write xy
                    utils.write_xy(fn_xy, gdf, fmt="%8.2f")
                    # write geojson file to gis folder
                    self.write_vector(variables=f"forcing.{ts_names[0]}")

            # netcdf forcing
            encoding = dict(
                time={"units": f"minutes since {tref_str}", "dtype": "float64"}
            )
            dvars_2d = self._FORCING_NET
            if data_vars is not None:
                dvars_2d = [name for name in data_vars if name in self._FORCING_NET]
            for name in dvars_2d:
                if (
                    name in self._FORCING_1D
                    and f"{self._FORCING_1D[name][1]}file" in self.config
                ):
                    continue  # timeseries + xy file already written
                fname, rename = self._FORCING_NET[name]
                # combine variables and rename to output names
                rename = {v: k for k, v in rename.items() if v in ds}
                if len(rename) == 0:
                    continue
                ds = xr.merge([self.forcing[v] for v in rename.keys()]).rename(rename)
                # get filename from config
                if f"{fname}file" not in self.config:
                    self.set_config(f"{fname}file", f"{name}.nc")
                fn = self.get_config(f"{fname}file", abs_path=True)
                # write 1D timeseries
                if fname in ["netbndbzsbzi", "netsrcdis"]:
                    ds.vector.to_xy().to_netcdf(fn, encoding=encoding)
                    # write geojson file to gis folder
                    self.write_vector(variables=f"forcing.{list(rename.keys())[0]}")
                # write 2D gridded timeseries
                else:
                    ds.to_netcdf(fn, encoding=encoding)

    def read_states(self, crs=None):
        """Read waterlevel state (zsini) from ascii file and save to `states` attribute.
        The inifile if mentioned in the sfincs.inp configuration file is read.

        Parameters
        ----------
        crs: int, CRS
            Coordinate reference system, if provided use instead of epsg code from sfincs.inp
        """
        self._assert_read_mode
        if "inifile" in self.config:
            fn = self.get_config("inifile", abs_path=True)
            if not isfile(fn):
                self.logger.warning("inifile not found at {fn}")
                return
            shape, transform, crs = self.get_spatial_attrs(crs=crs)
            zsini = RasterDataArray.from_numpy(
                data=utils.read_ascii_map(fn),  # orientation S-N
                transform=transform,
                crs=crs,
                nodata=-9999,  # TODO: check what a good nodatavalue is
            )
            if zsini.shape != shape:
                raise ValueError('The shape of "inifile" and maps does not match.')
            if "msk" in self._grid:
                zsini = zsini.where(self.mask != 0, -9999)
            self.set_states(zsini, "zsini")

    def write_states(self, fmt="%8.3f"):
        """Write waterlevel state (zsini)  to ascii map file.
        The filenames is based on the `config` attribute.
        """
        self._assert_write_mode

        assert len(self._states) <= 1
        for name in self._states:
            if f"inifile" not in self.config:
                self.set_config(f"inifile", f"sfincs.{name}")
            fn = self.get_config("inifile", abs_path=True)
            da = self._states[name].fillna(0)  # TODO check proper nodata value
            if da.raster.res[1] < 0:  # orientation is S->N
                da = da.raster.flipud()
            utils.write_ascii_map(fn, da.values, fmt=fmt)
        if self._write_gis:
            self.write_raster("states")

    def read_results(
        self,
        chunksize=100,
        drop=["crs", "sfincsgrid"],
        fn_map="sfincs_map.nc",
        fn_his="sfincs_his.nc",
        **kwargs,
    ):
        """Read results from sfincs_map.nc and sfincs_his.nc and save to the `results` attribute.
        The staggered nc file format is translated into hydromt.RasterDataArray formats.
        Additionally, hmax is computed from zsmax and zb if present.

        Parameters
        ----------
        chunksize: int, optional
            chunk size along time dimension, by default 100
        """
        if not isabs(fn_map):
            fn_map = join(self.root, fn_map)
        if isfile(fn_map):
            ds_face, ds_edge = utils.read_sfincs_map_results(
                fn_map,
                crs=self.crs,
                chunksize=chunksize,
                drop=drop,
                logger=self.logger,
                **kwargs,
            )
            # save as dict of DataArray
            self.set_results(ds_face, split_dataset=True)
            self.set_results(ds_edge, split_dataset=True)

        if not isabs(fn_his):
            fn_his = join(self.root, fn_his)
        if isfile(fn_his):
            ds_his = utils.read_sfincs_his_results(
                fn_his, crs=self.crs, chunksize=chunksize
            )
            # drop double vars (map files has priority)
            drop_vars = [v for v in ds_his.data_vars if v in self._results or v in drop]
            ds_his = ds_his.drop_vars(drop_vars)
            self.set_results(ds_his, split_dataset=True)

    def write_raster(
        self,
        variables=["grid", "states", "results.hmax"],
        root=None,
        driver="GTiff",
        compress="deflate",
        **kwargs,
    ):
        """Write model 2D raster variables to geotiff files.

        NOTE: these files are not used by the model by just saved for visualization/
        analysis purposes.

        Parameters
        ----------
        variables: str, list, optional
            Model variables are a combination of attribute and layer (optional) using <attribute>.<layer> syntax.
            Known ratster attributes are ["grid", "states", "results"].
            Different variables can be combined in a list.
            By default, variables is ["grid", "states", "results.hmax"]
        root: Path, str, optional
            The output folder path. If None it defaults to the <model_root>/gis folder (Default)
        kwargs:
            Key-word arguments passed to hydromt.RasterDataset.to_raster(driver='GTiff', compress='lzw').
        """

        # check variables
        if isinstance(variables, str):
            variables = [variables]
        if not isinstance(variables, list):
            raise ValueError(f'"variables" should be a list, not {type(list)}.')
        # check root
        if root is None:
            root = join(self.root, "gis")
        if not os.path.isdir(root):
            os.makedirs(root)
        # save to file
        for var in variables:
            vsplit = var.split(".")
            attr = vsplit[0]
            obj = getattr(self, f"_{attr}")
            if obj is None or len(obj) == 0:
                continue  # empty
            self.logger.info(f"Write raster file(s) for {var} to 'gis' subfolder")
            layers = vsplit[1:] if len(vsplit) >= 2 else list(obj.keys())
            for layer in layers:
                if layer not in obj:
                    self.logger.warning(f"Variable {attr}.{layer} not found: skipping.")
                    continue
                da = obj[layer]
                if len(da.dims) != 2 or "time" in da.dims:
                    continue
                # only write active cells to gis files
                da = da.raster.clip_geom(self.region, mask=True).raster.mask_nodata()
                if da.raster.res[1] > 0:  # make sure orientation is N->S
                    da = da.raster.flipud()
                da.raster.to_raster(
                    join(root, f"{layer}.tif"),
                    driver=driver,
                    compress=compress,
                    **kwargs,
                )

    def write_vector(
        self,
        variables=["geoms", "forcing.bzs", "forcing.dis"],
        root=None,
        gdf=None,
        **kwargs,
    ):
        """Write model vector (geoms) variables to geojson files.

        NOTE: these files are not used by the model by just saved for visualization/
        analysis purposes.

        Parameters
        ----------
        variables: str, list, optional
            geoms variables. By default all geoms are saved.
        root: Path, str, optional
            The output folder path. If None it defaults to the <model_root>/gis folder (Default)
        kwargs:
            Key-word arguments passed to geopandas.GeoDataFrame.to_file(driver='GeoJSON').
        """
        kwargs.update(driver="GeoJSON")  # fixed
        # check variables
        if isinstance(variables, str):
            variables = [variables]
        if not isinstance(variables, list):
            raise ValueError(f'"variables" should be a list, not {type(list)}.')
        # check root
        if root is None:
            root = join(self.root, "gis")
        if not os.path.isdir(root):
            os.makedirs(root)
        # save to file
        for var in variables:
            vsplit = var.split(".")
            attr = vsplit[0]
            obj = getattr(self, f"_{attr}")
            if obj is None or len(obj) == 0:
                continue  # empty
            self.logger.info(f"Write vector file(s) for {var} to 'gis' subfolder")
            names = vsplit[1:] if len(vsplit) >= 2 else list(obj.keys())
            for name in names:
                if name not in obj:
                    self.logger.warning(f"Variable {attr}.{name} not found: skipping.")
                    continue
                if isinstance(obj[name], gpd.GeoDataFrame):
                    gdf = obj[name]
                else:
                    try:
                        gdf = obj[name].vector.to_gdf()
                        # xy name -> difficult!
                        name = [
                            v[-1] for v in self._FORCING_1D.values() if name in v[0]
                        ][0]
                    except:
                        self.logger.debug(
                            f"Variable {attr}.{name} could not be written to vector file."
                        )
                        pass
                gdf.to_file(join(root, f"{name}.geojson"), **kwargs)

    ## model configuration

    def read_config(self, config_fn: str = "sfincs.inp", epsg: int = None) -> None:
        """Parse config from SFINCS input file.
        If in write-only mode the config is initialized with default settings.

        Parameters
        ----------
        config_fn: str
            Filename of config file, by default "sfincs.inp".
            If in a different folder than the model root, the root is updated.
        epsg: int
            EPSG code of the model CRS. Only used if missing in the SFINCS input file, by default None.
        """
        inp = SfincsInput()  # initialize with defaults
        if self._read:  # in read-only or append mode, try reading config_fn
            if not isfile(config_fn) and not isabs(config_fn) and self._root:
                # path relative to self.root
                config_fn = abspath(join(self.root, config_fn))
            elif isfile(config_fn) and abspath(dirname(config_fn)) != self._root:
                # new root
                mode = (
                    "r+"
                    if self._write and self._read
                    else ("w" if self._write else "r")
                )
                root = abspath(dirname(config_fn))
                self.logger.warning(f"updating the model root to: {root}")
                self.set_root(root=root, mode=mode)
            else:
                raise IOError(f"SFINCS input file not found {config_fn}")
            # read config_fn
            inp.read(inp_fn=config_fn)
        # overwrite / initialize config attribute
        self._config = inp.to_dict()
        if epsg is not None and "epsg" not in self.config:
            self.config.update(epsg=epsg)
        self.update_grid_from_config()  # update grid properties based on sfincs.inp

    def write_config(self, config_fn: str = "sfincs.inp"):
        """Write config to <root/config_fn>"""
        self._assert_write_mode
        if not isabs(config_fn) and self._root:
            config_fn = join(self.root, config_fn)

        inp = SfincsInput.from_dict(self.config)
        inp.write(inp_fn=abspath(config_fn))

        # for key, value in self.config.items():
        #     if key.endswith("file"):
        #         if not isfile(join(self.root, value)):
        #             value = basename(value)
        #             if isfile(join(self.root, rel_path, value)):
        #                 self.config.update({key: f"{rel_path}/{value}"})
        #             else:
        #                 self.logger.error(f"{key} = {value} not found")

    def update_spatial_attrs(self):
        """Update geospatial `config` (sfincs.inp) attributes based on grid"""
        dx, dy = self.res
        # TODO check self.bounds with rotation!! origin not necessary equal to total_bounds
        west, south, _, _ = self.bounds
        if self.crs is not None:
            self.set_config("epsg", self.crs.to_epsg())
        self.set_config("mmax", self.width)
        self.set_config("nmax", self.height)
        self.set_config("dx", dx)
        self.set_config("dy", abs(dy))  # dy is always positive (orientation is S -> N)
        self.set_config("x0", west)
        self.set_config("y0", south)

    def update_grid_from_config(self):
        """Update grid properties based on `config` (sfincs.inp) attributes"""
        self.grid_type = (
            "quadtree" if self.config.get("qtrfile") is not None else "regular"
        )
        if self.grid_type == "regular":
            self.reggrid = RegularGrid(
                x0=self.config.get("x0"),
                y0=self.config.get("y0"),
                dx=self.config.get("dx"),
                dy=self.config.get("dy"),
                nmax=self.config.get("nmax"),
                mmax=self.config.get("mmax"),
                rotation=self.config.get("rotation", 0),
                epsg=self.config.get("epsg"),
            )
        else:
            pass
            # self.quadtree = QuadtreeGrid()

    def get_spatial_attrs(self, crs=None):
        """Get geospatial `config` (sfincs.inp) attributes.

        Parameters
        ----------
        crs: int, CRS
            Coordinate reference system

        Returns
        -------
        shape: tuple of int
            width, height
        transform: Affine.transform
            Geospatial transform
        crs: pyproj.CRS
            Coordinate reference system
        """
        return utils.get_spatial_attrs(self.config, crs=crs, logger=self.logger)

    def get_model_time(self):
        """Return (tstart, tstop) tuple with parsed model start and end time"""
        tstart = utils.parse_datetime(self.config["tstart"])
        tstop = utils.parse_datetime(self.config["tstop"])
        return tstart, tstop

    ## helper method

    def _parse_datasets_dep(self, datasets_dep, res):
        for dataset in datasets_dep:
            # read in depth datasets; replace da_fn for da
            dep_fn = dataset.get("dep_fn")
            da_elv = self.data_catalog.get_rasterdataset(
                dep_fn,
                geom=self.mask.raster.box,
                buffer=10,
                variables=["elevtn"],
                zoom_level=(res, "meter"),
            )
            dataset.update({"da": da_elv})

            # read offset filenames
            # NOTE offsets can be xr.DataArrays and floats
            offset_fn = dataset.get("offset_fn", None)
            if offset_fn is not None:
                da_offset = self.data_catalog.get_rasterdataset(
                    offset_fn,
                    geom=self.mask.raster.box,
                    buffer=20,
                )
                dataset.update({"offset": da_offset})

            # read geodataframes describing valid areas
            gdf_valid_fn = dataset.get("gdf_valid_fn", None)
            if gdf_valid_fn is not None:
                gdf_valid = self.data_catalog.get_geodataframe(
                    path_or_key=gdf_valid_fn,
                    geom=self.mask.raster.box,
                )
                dataset.update({"gdf_valid": gdf_valid})

        return datasets_dep

    def _parse_datasets_rgh(self, datasets_rgh):
        for dataset in datasets_rgh:
            manning_fn = dataset.get("manning_fn", None)
            # landuse/landcover should always be combined with mapping
            lulc_fn = dataset.get("lulc_fn", None)
            map_fn = dataset.get("map_fn", None)

            if manning_fn is not None:
                da_man = self.data_catalog.get_rasterdataset(
                    manning_fn,
                    geom=self.mask.raster.box,
                    buffer=10,
                )
                dataset.update({"da": da_man})
            elif lulc_fn is not None:
                if map_fn is None:
                    map_fn = join(DATADIR, "lulc", f"{lulc_fn}_mapping.csv")
                if not os.path.isfile(map_fn):
                    raise IOError(f"Manning roughness mapping file not found: {map_fn}")
                da_lulc = self.data_catalog.get_rasterdataset(
                    lulc_fn, geom=self.mask.raster.box, buffer=10, variables=["lulc"]
                )
                df_map = self.data_catalog.get_dataframe(map_fn, index_col=0)
                # reclassify
                da_man = da_lulc.raster.reclassify(df_map)["N"]

                dataset.update({"da": da_man})

        return datasets_rgh<|MERGE_RESOLUTION|>--- conflicted
+++ resolved
@@ -1369,11 +1369,7 @@
                 da_man = workflows.merge_multi_dataarrays(
                     da_list=da_manning_lst,
                     da_like=self.mask,
-<<<<<<< HEAD
-                    interp_method="linear",                    
-=======
                     interp_method="linear",
->>>>>>> 573c77c8
                     logger=logger,
                 ) #TL: argument -merge_method="first"- is not expected in workflows.merge_multi_dataarrays
             elif "dep" in self.grid:
